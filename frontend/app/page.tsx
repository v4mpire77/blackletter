'use client';

<<<<<<< HEAD
import BlackletterApp from '../components/blackletter-app';

export default function Home() {
  return <BlackletterApp />;
}
=======
import React, { useState, useEffect } from 'react';
import {
  FileText,
  Shield,
  AlertTriangle,
  Clock,
  CheckCircle,
  Upload,
  Menu,
  Bell,
  Search,
  ChevronRight,
  File,
  Eye,
  Plus,
  RotateCcw,
  BarChart3,
  Users,
  Settings,
  Zap,
  Target,
  Activity,
  Moon,
  Filter,
  Download,
  Share,
  Edit,
  MessageSquare,
  Calendar,
  Briefcase,
  FileSignature,
  Archive,
  AlertCircle,
  TrendingUp,
  Database,
  UserCheck,
  Lock,
  Globe,
  History,
  Tag,
  Workflow,
  Lightbulb,
  Star,
  MoreHorizontal,
  BookOpen,
  ShieldCheck,
  UserX,
  Timer,
  ExternalLink,
  FileX,
  Trash2,
  Scale,
  Building2,
  Gavel,
  Crown,
  MapPin,
  AlertOctagon,
  FileCheck,
  Fingerprint,
  Key,
  RefreshCw,
  FileOutput,
  Ban,
} from 'lucide-react';

// Mock data with legal-specific content
const recentContracts = [
  {
    id: 1,
    name: 'Master Service Agreement - Microsoft Corp',
    status: 'Under Review',
    riskLevel: 'high',
    uploadDate: '2024-01-15',
    issues: 8,
    type: 'MSA',
    priority: 'urgent',
    assignee: 'Sarah Chen',
    deadline: '2024-01-20',
    aiConfidence: 94,
    redlines: 12,
    value: '$2.4M',
  },
  {
    id: 2,
    name: 'Employment Agreement - Senior Developer',
    status: 'Approved',
    riskLevel: 'low',
    uploadDate: '2024-01-14',
    issues: 0,
    type: 'Employment',
    priority: 'normal',
    assignee: 'Mike Torres',
    deadline: '2024-01-16',
    aiConfidence: 98,
    redlines: 3,
    value: '$180K',
  },
  {
    id: 3,
    name: 'SaaS License Agreement - Salesforce',
    status: 'Needs Attention',
    riskLevel: 'critical',
    uploadDate: '2024-01-13',
    issues: 15,
    type: 'Software License',
    priority: 'urgent',
    assignee: 'Lisa Park',
    deadline: '2024-01-18',
    aiConfidence: 89,
    redlines: 23,
    value: '$500K',
  },
  {
    id: 4,
    name: 'NDA - Venture Capital Firm',
    status: 'Processing',
    riskLevel: 'medium',
    uploadDate: '2024-01-12',
    issues: 3,
    type: 'NDA',
    priority: 'normal',
    assignee: 'David Kim',
    deadline: '2024-01-19',
    aiConfidence: 92,
    redlines: 5,
    value: 'N/A',
  },
];

const stats = [
  {
    label: 'Contracts Processed',
    value: '3,247',
    change: '+18%',
    period: 'this month',
    icon: FileText,
    color: 'from-purple-500 to-purple-600',
  },
  {
    label: 'AI Risk Score',
    value: '2.1/10',
    change: '-24%',
    period: 'avg this month',
    icon: AlertTriangle,
    color: 'from-red-500 to-red-600',
  },
  {
    label: 'Review Velocity',
    value: '4.2h',
    change: '-31%',
    period: 'avg turnaround',
    icon: Clock,
    color: 'from-orange-500 to-orange-600',
  },
  {
    label: 'Contract Value',
    value: '$47.2M',
    change: '+12%',
    period: 'under management',
    icon: TrendingUp,
    color: 'from-green-500 to-green-600',
  },
];

// Risk level configurations
const getRiskConfig = (level: string) => {
  const configs: Record<string, { color: string; icon: any; label: string; glow: string }> = {
    low: {
      color: 'text-green-400 bg-green-500/10 border-green-500/30',
      icon: Shield,
      label: 'Low Risk',
      glow: 'shadow-green-500/20',
    },
    medium: {
      color: 'text-yellow-400 bg-yellow-500/10 border-yellow-500/30',
      icon: AlertTriangle,
      label: 'Medium Risk',
      glow: 'shadow-yellow-500/20',
    },
    high: {
      color: 'text-orange-400 bg-orange-500/10 border-orange-500/30',
      icon: AlertTriangle,
      label: 'High Risk',
      glow: 'shadow-orange-500/20',
    },
    critical: {
      color: 'text-red-400 bg-red-500/10 border-red-500/30',
      icon: Zap,
      label: 'Critical',
      glow: 'shadow-red-500/20',
    },
  };
  return configs[level] || configs.medium;
};

const getStatusConfig = (status: string) => {
  const configs: Record<string, { color: string; icon: any; glow: string }> = {
    'Under Review': {
      color: 'text-blue-400 bg-blue-500/10 border-blue-500/30',
      icon: Clock,
      glow: 'shadow-blue-500/20',
    },
    Approved: {
      color: 'text-green-400 bg-green-500/10 border-green-500/30',
      icon: CheckCircle,
      glow: 'shadow-green-500/20',
    },
    'Needs Attention': {
      color: 'text-red-400 bg-red-500/10 border-red-500/30',
      icon: AlertTriangle,
      glow: 'shadow-red-500/20',
    },
    Processing: {
      color: 'text-purple-400 bg-purple-500/10 border-purple-500/30',
      icon: RotateCcw,
      glow: 'shadow-purple-500/20',
    },
  };
  return configs[status] || configs['Under Review'];
};

// Components
const StatCard = ({ stat }: { stat: any }) => {
  const Icon = stat.icon;

  return (
    <div className="bg-gray-900/90 backdrop-blur-sm rounded-xl p-6 border border-gray-800/50 hover:border-gray-700/50 transition-all duration-300 hover:shadow-xl group">
      <div className="flex items-center justify-between mb-4">
        <div className={`p-3 rounded-lg bg-gradient-to-r ${stat.color} bg-opacity-10`}>
          <Icon className="w-6 h-6 text-white" />
        </div>
        <div className="text-right">
          <span
            className={`text-xs font-medium px-2 py-1 rounded-full ${
              stat.change.startsWith('+')
                ? 'text-green-400 bg-green-500/10'
                : 'text-red-400 bg-red-500/10'
            }`}
          >
            {stat.change}
          </span>
        </div>
      </div>

      <div>
        <p className="text-sm font-medium text-gray-400 mb-2">{stat.label}</p>
        <p className="text-3xl font-bold text-white mb-1">{stat.value}</p>
        <p className="text-xs text-gray-500">{stat.period}</p>
      </div>
    </div>
  );
};

const ContractCard = ({ contract, onSelect }: { contract: any; onSelect?: (c: any) => void }) => {
  const riskConfig = getRiskConfig(contract.riskLevel);
  const statusConfig = getStatusConfig(contract.status);
  const RiskIcon = riskConfig.icon;
  const StatusIcon = statusConfig.icon;
  const isUrgent = contract.priority === 'urgent';
  const isNearDeadline =
    new Date(contract.deadline).getTime() - new Date().getTime() < 5 * 24 * 60 * 60 * 1000;

  return (
    <div
      className={`bg-gray-900/50 backdrop-blur-sm rounded-xl p-6 border transition-all duration-300 cursor-pointer group hover:shadow-xl hover:scale-105 ${
        isUrgent
          ? 'border-red-500/30 hover:border-red-500/50 shadow-lg shadow-red-500/5'
          : 'border-gray-800/50 hover:border-gray-700/50'
      }`}
      onClick={() => onSelect && onSelect(contract)}
    >
      <div className="flex items-start justify-between mb-4">
        <div className="flex items-start space-x-3 flex-1">
          <div className="p-2 bg-purple-500/10 rounded-lg border border-purple-500/20">
            <FileSignature className="w-5 h-5 text-purple-400" />
          </div>
          <div className="flex-1 min-w-0">
            <div className="flex items-center space-x-2 mb-1">
              <h3 className="font-semibold text-white truncate group-hover:text-purple-400 transition-colors">
                {contract.name}
              </h3>
              {isUrgent && (
                <span className="text-xs font-medium px-2 py-0.5 bg-red-500/20 text-red-400 rounded-full">
                  URGENT
                </span>
              )}
            </div>
            <div className="flex items-center space-x-4 text-sm text-gray-400">
              <span>{contract.type}</span>
              <span>•</span>
              <span>{contract.value}</span>
              <span>•</span>
              <span>AI: {contract.aiConfidence}%</span>
            </div>
          </div>
        </div>
        <ChevronRight className="w-5 h-5 text-gray-500 group-hover:text-purple-400 transition-colors" />
      </div>

      <div className="flex items-center justify-between mb-4">
        <div className="flex items-center space-x-3">
          <div
            className={`flex items-center space-x-2 px-3 py-1.5 rounded-lg text-xs font-medium border ${statusConfig.color}`}
          >
            <StatusIcon className="w-3 h-3" />
            <span>{contract.status}</span>
          </div>
          <div
            className={`flex items-center space-x-2 px-3 py-1.5 rounded-lg text-xs font-medium border ${riskConfig.color}`}
          >
            <RiskIcon className="w-3 h-3" />
            <span>{riskConfig.label}</span>
          </div>
        </div>
      </div>

      <div className="flex items-center justify-between text-xs">
        <div className="flex items-center space-x-4 text-gray-500">
          <span className="flex items-center space-x-1">
            <UserCheck className="w-3 h-3" />
            <span>{contract.assignee}</span>
          </span>
          <span className="flex items-center space-x-1">
            <Calendar className="w-3 h-3" />
            <span className={isNearDeadline ? 'text-red-400' : ''}>
              {new Date(contract.deadline).toLocaleDateString()}
            </span>
          </span>
        </div>
        <span className={`font-medium ${contract.issues > 0 ? 'text-red-400' : 'text-green-400'}`}>
          {contract.redlines} redlines • {contract.issues} issues
        </span>
      </div>
    </div>
  );
};

const UploadArea = ({ onUpload }: { onUpload: (files: File[]) => void }) => {
  const [dragOver, setDragOver] = useState(false);
  const [isUploading, setIsUploading] = useState(false);
  const [uploadProgress, setUploadProgress] = useState(0);

  const simulateUpload = async () => {
    setIsUploading(true);
    setUploadProgress(0);
    for (let i = 0; i <= 100; i += 10) {
      await new Promise((resolve) => setTimeout(resolve, 100));
      setUploadProgress(i);
    }
    setTimeout(() => {
      setIsUploading(false);
      setUploadProgress(0);
    }, 1000);
  };

  const handleDrop = async (e: React.DragEvent<HTMLDivElement>) => {
    e.preventDefault();
    setDragOver(false);
    const files = Array.from(e.dataTransfer.files);
    await simulateUpload();
    onUpload(files);
  };

  const handleClick = async () => {
    const input = document.createElement('input');
    input.type = 'file';
    input.multiple = true;
    input.accept = '.pdf,.docx,.txt,.doc';
    input.onchange = async (e: any) => {
      await simulateUpload();
      onUpload(Array.from(e.target.files));
    };
    input.click();
  };

  if (isUploading) {
    return (
      <div className="relative border-2 border-purple-400 bg-purple-500/10 rounded-2xl p-10 text-center backdrop-blur-sm shadow-lg shadow-purple-500/20">
        <div className="mx-auto w-16 h-16 bg-gradient-to-r from-purple-500 to-purple-600 rounded-xl flex items-center justify-center mb-6 animate-pulse">
          <RotateCcw className="w-8 h-8 text-white animate-spin" />
        </div>
        <h3 className="text-xl font-bold text-white mb-3">Processing Upload</h3>
        <p className="text-purple-300 mb-6">AI analysis in progress...</p>
        <div className="w-full bg-gray-800 rounded-full h-2 mb-4">
          <div
            className="bg-gradient-to-r from-purple-500 to-purple-400 h-2 rounded-full transition-all duration-300"
            style={{ width: `${uploadProgress}%` }}
          />
        </div>
        <p className="text-sm text-purple-400">{uploadProgress}% complete</p>
      </div>
    );
  }

  return (
    <div
      className={`relative border-2 border-dashed rounded-2xl p-10 text-center transition-all duration-300 cursor-pointer backdrop-blur-sm ${
        dragOver
          ? 'border-purple-400 bg-purple-500/10 shadow-lg shadow-purple-500/20 scale-105'
          : 'border-gray-700 hover:border-gray-600 bg-gray-900/20 hover:scale-105'
      }`}
      onDrop={handleDrop}
      onDragOver={(e) => {
        e.preventDefault();
        setDragOver(true);
      }}
      onDragLeave={() => setDragOver(false)}
      onClick={handleClick}
    >
      <div
        className={`mx-auto w-16 h-16 bg-gradient-to-r from-purple-500 to-purple-600 rounded-xl flex items-center justify-center mb-6 shadow-lg shadow-purple-500/25 transition-transform ${
          dragOver ? 'scale-110' : ''
        }`}
      >
        <Upload className="w-8 h-8 text-white" />
      </div>
      <h3 className="text-xl font-bold text-white mb-3">Upload Contract</h3>
      <p className="text-gray-400 mb-6 text-lg">Drag and drop documents for AI-powered analysis</p>
      <div className="inline-flex items-center px-6 py-3 bg-gradient-to-r from-purple-600 to-purple-700 text-white rounded-lg font-semibold hover:from-purple-700 hover:to-purple-800 transition-all duration-300 shadow-lg shadow-purple-500/25 hover:scale-105">
        <Plus className="w-4 h-4 mr-2" />
        Select Files
      </div>
      <p className="text-xs text-gray-500 mt-4">PDF, DOCX, DOC, TXT • Up to 50MB • 256-bit encryption</p>
      {dragOver && (
        <div className="absolute inset-0 rounded-2xl bg-purple-500/20 border-2 border-purple-400 flex items-center justify-center">
          <div className="text-purple-300 text-lg font-semibold">Drop files here</div>
        </div>
      )}
    </div>
  );
};

const Sidebar = ({ activeTab, setActiveTab }: { activeTab: string; setActiveTab: (t: string) => void }) => {
  const navigation = [
    { name: 'Dashboard', icon: BarChart3, key: 'dashboard' },
    { name: 'Contracts', icon: FileSignature, key: 'contracts' },
    { name: 'Review Queue', icon: Clock, key: 'queue' },
    { name: 'Templates', icon: File, key: 'templates' },
    { name: 'AI Insights', icon: Zap, key: 'insights' },
    { name: 'GDPR Centre', icon: ShieldCheck, key: 'gdpr' },
    { name: 'Compliance', icon: Shield, key: 'compliance' },
    { name: 'UK Legal Hub', icon: Crown, key: 'uk-legal' },
    { name: 'Workflows', icon: Workflow, key: 'workflows' },
    { name: 'Reporting', icon: TrendingUp, key: 'reports' },
    { name: 'Team', icon: Users, key: 'team' },
    { name: 'Settings', icon: Settings, key: 'settings' },
  ];

  return (
    <div className="w-72 bg-gray-950/95 backdrop-blur-xl border-r border-gray-800/50 flex flex-col h-full">
      <div className="p-8">
        <div className="flex items-center space-x-4">
          <div className="w-10 h-10 bg-gradient-to-r from-gray-700 to-gray-800 rounded-lg flex items-center justify-center border border-gray-700">
            <FileText className="w-6 h-6 text-white" />
          </div>
          <div>
            <span className="text-2xl font-bold text-white">Blackletter</span>
            <p className="text-xs text-gray-500 tracking-wider">CONTRACT INTELLIGENCE</p>
          </div>
        </div>
      </div>

      <nav className="flex-1 px-6">
        <ul className="space-y-2">
          {navigation.map((item) => {
            const Icon = item.icon;
            const isActive = activeTab === item.key;
            return (
              <li key={item.key}>
                <button
                  onClick={() => setActiveTab(item.key)}
                  className={`w-full flex items-center space-x-3 px-4 py-3 rounded-lg text-left transition-all duration-200 font-medium ${
                    isActive
                      ? 'bg-gray-800 text-white border border-gray-700'
                      : 'text-gray-400 hover:bg-gray-900/50 hover:text-white'
                  }`}
                >
                  <Icon className="w-5 h-5" />
                  <span>{item.name}</span>
                </button>
              </li>
            );
          })}
        </ul>
      </nav>

      <div className="p-6">
        <div className="bg-gray-900/50 rounded-xl p-4 border border-gray-800/50">
          <div className="flex items-center space-x-3 mb-3">
            <div className="w-8 h-8 bg-green-500/10 rounded-lg flex items-center justify-center border border-green-500/20">
              <Activity className="w-4 h-4 text-green-400" />
            </div>
            <span className="font-semibold text-green-400">System Health</span>
          </div>
          <div className="text-2xl font-bold text-green-400 mb-2">99.9%</div>
          <p className="text-xs text-green-300/70">All systems operational</p>
          <div className="w-full bg-gray-800 rounded-full h-1.5 mt-3">
            <div className="bg-gradient-to-r from-green-500 to-green-400 h-1.5 rounded-full" style={{ width: '99.9%' }}></div>
          </div>
        </div>
      </div>
    </div>
  );
};

const Header = ({ activeTab }: { activeTab: string }) => {
  const getPageTitle = (tab: string) => {
    const titles: Record<string, string> = {
      dashboard: 'Dashboard',
      contracts: 'Contract Management',
      queue: 'Review Queue',
      templates: 'Template Library',
      insights: 'AI Insights',
      gdpr: 'GDPR Centre',
      compliance: 'Compliance Center',
      'uk-legal': 'UK Legal Hub',
      workflows: 'Workflow Automation',
      reports: 'Analytics & Reports',
      team: 'Team Management',
      settings: 'Settings',
    };
    return titles[tab] || 'Dashboard';
  };

  return (
    <header className="bg-gray-950/95 backdrop-blur-xl border-b border-gray-800/50 px-8 py-5">
      <div className="flex items-center justify-between">
        <div className="flex items-center space-x-6">
          <h1 className="text-2xl font-bold text-white">{getPageTitle(activeTab)}</h1>
          <div className="flex items-center space-x-2 px-3 py-1 bg-green-500/10 rounded-full border border-green-500/20">
            <div className="w-2 h-2 bg-green-400 rounded-full animate-pulse"></div>
            <span className="text-xs text-green-400 font-medium">LIVE</span>
          </div>
        </div>

        <div className="flex items-center space-x-6">
          <div className="relative">
            <Search className="w-5 h-5 text-gray-400 absolute left-4 top-1/2 transform -translate-y-1/2" />
            <input
              type="text"
              placeholder="Search contracts, clauses, parties..."
              className="w-96 pl-12 pr-4 py-3 bg-gray-900/50 border border-gray-800/50 rounded-lg text-white placeholder-gray-500 focus:ring-2 focus:ring-purple-500 focus:border-transparent transition-all outline-none backdrop-blur-sm"
            />
          </div>

          <div className="flex items-center space-x-3">
            <button className="p-2 text-gray-400 hover:text-white transition-colors relative">
              <MessageSquare className="w-5 h-5" />
              <span className="absolute -top-1 -right-1 w-3 h-3 bg-blue-500 rounded-full"></span>
            </button>

            <button className="p-2 text-gray-400 hover:text-white transition-colors relative">
              <Bell className="w-5 h-5" />
              <span className="absolute -top-1 -right-1 w-4 h-4 bg-red-500 rounded-full flex items-center justify-center">
                <span className="text-xs text-white font-bold">7</span>
              </span>
            </button>

            <div className="w-px h-6 bg-gray-700"></div>

            <div className="flex items-center space-x-3">
              <div className="w-9 h-9 bg-gradient-to-r from-purple-600 to-purple-700 rounded-full flex items-center justify-center">
                <span className="text-sm font-bold text-white">AC</span>
              </div>
              <div className="text-right">
                <p className="text-sm font-semibold text-white">Alex Chen</p>
                <p className="text-xs text-gray-400">Senior Legal Counsel</p>
              </div>
            </div>
          </div>
        </div>
      </div>
    </header>
  );
};

const GDPRContent = () => {
  const [dataRequests] = useState([
    { id: 1, type: 'Right to Access', requestor: 'John Smith', status: 'Pending', deadline: '2024-02-15' },
    { id: 2, type: 'Right to Erasure', requestor: 'Sarah Jones', status: 'In Progress', deadline: '2024-02-18' },
    { id: 3, type: 'Data Portability', requestor: 'Mike Chen', status: 'Completed', deadline: '2024-02-10' },
  ]);

  return (
    <div className="space-y-6">
      <div className="flex items-center justify-between">
        <h2 className="text-xl font-bold text-white">GDPR Data Protection Centre</h2>
        <div className="flex items-center space-x-3">
          <div className="flex items-center space-x-2 px-3 py-1 bg-green-500/10 rounded-full border border-green-500/20">
            <ShieldCheck className="w-4 h-4 text-green-400" />
            <span className="text-xs text-green-400 font-medium">GDPR COMPLIANT</span>
          </div>
          <button className="inline-flex items-center px-4 py-2 bg-red-600 hover:bg-red-700 text-white rounded-lg font-medium transition-colors">
            <AlertTriangle className="w-4 h-4 mr-2" />
            Report Breach
          </button>
        </div>
      </div>

      {/* GDPR Dashboard Cards */}
      <div className="grid grid-cols-1 md:grid-cols-2 lg:grid-cols-4 gap-6">
        <div className="bg-gray-900/50 backdrop-blur-sm rounded-xl p-6 border border-gray-800/50">
          <div className="flex items-center space-x-3 mb-4">
            <div className="p-2 bg-blue-500/10 rounded-lg border border-blue-500/20">
              <Fingerprint className="w-5 h-5 text-blue-400" />
            </div>
            <h3 className="font-semibold text-white">Data Classification</h3>
          </div>
          <div className="text-2xl font-bold text-blue-400 mb-1">2,847</div>
          <div className="text-xs text-gray-400">Personal data records</div>
          <div className="mt-3 text-xs text-green-400">+12% classified this month</div>
        </div>

        <div className="bg-gray-900/50 backdrop-blur-sm rounded-xl p-6 border border-gray-800/50">
          <div className="flex items-center space-x-3 mb-4">
            <div className="p-2 bg-green-500/10 rounded-lg border border-green-500/20">
              <UserCheck className="w-5 h-5 text-green-400" />
            </div>
            <h3 className="font-semibold text-white">Active Consents</h3>
          </div>
          <div className="text-2xl font-bold text-green-400 mb-1">1,234</div>
          <div className="text-xs text-gray-400">Valid consent records</div>
          <div className="mt-3 text-xs text-yellow-400">47 expiring soon</div>
        </div>

        <div className="bg-gray-900/50 backdrop-blur-sm rounded-xl p-6 border border-gray-800/50">
          <div className="flex items-center space-x-3 mb-4">
            <div className="p-2 bg-orange-500/10 rounded-lg border border-orange-500/20">
              <Timer className="w-5 h-5 text-orange-400" />
            </div>
            <h3 className="font-semibold text-white">Retention Policies</h3>
          </div>
          <div className="text-2xl font-bold text-orange-400 mb-1">156</div>
          <div className="text-xs text-gray-400">Auto-expire rules</div>
          <div className="mt-3 text-xs text-red-400">23 documents expiring today</div>
        </div>

        <div className="bg-gray-900/50 backdrop-blur-sm rounded-xl p-6 border border-gray-800/50">
          <div className="flex items-center space-x-3 mb-4">
            <div className="p-2 bg-purple-500/10 rounded-lg border border-purple-500/20">
              <BarChart3 className="w-5 h-5 text-purple-400" />
            </div>
            <h3 className="font-semibold text-white">Risk Score</h3>
          </div>
          <div className="text-2xl font-bold text-purple-400 mb-1">2.3/10</div>
          <div className="text-xs text-gray-400">GDPR compliance risk</div>
          <div className="mt-3 text-xs text-green-400">-15% from last month</div>
        </div>
      </div>

      <div className="grid grid-cols-1 lg:grid-cols-2 gap-6">
        {/* Data Subject Requests */}
        <div className="bg-gray-900/50 backdrop-blur-sm rounded-xl p-6 border border-gray-800/50">
          <div className="flex items-center justify-between mb-6">
            <div className="flex items-center space-x-3">
              <div className="p-2 bg-blue-500/10 rounded-lg border border-blue-500/20">
                <FileOutput className="w-5 h-5 text-blue-400" />
              </div>
              <h3 className="text-lg font-bold text-white">Data Subject Requests</h3>
            </div>
            <button className="text-blue-400 hover:text-blue-300 text-sm font-medium">View All</button>
          </div>

          <div className="space-y-4">
            {dataRequests.map((request) => (
              <div key={request.id} className="flex items-center justify-between p-4 bg-gray-800/30 rounded-lg border border-gray-700/30">
                <div>
                  <div className="font-medium text-white mb-1">{request.type}</div>
                  <div className="text-sm text-gray-400">{request.requestor}</div>
                </div>
                <div className="text-right">
                  <div
                    className={`text-sm font-medium mb-1 ${
                      request.status === 'Completed'
                        ? 'text-green-400'
                        : request.status === 'In Progress'
                        ? 'text-yellow-400'
                        : 'text-red-400'
                    }`}
                  >
                    {request.status}
                  </div>
                  <div className="text-xs text-gray-500">Due: {request.deadline}</div>
                </div>
              </div>
            ))}
          </div>
        </div>

        {/* GDPR Tools */}
        <div className="bg-gray-900/50 backdrop-blur-sm rounded-xl p-6 border border-gray-800/50">
          <div className="flex items-center space-x-3 mb-6">
            <div className="p-2 bg-purple-500/10 rounded-lg border border-purple-500/20">
              <Zap className="w-5 h-5 text-purple-400" />
            </div>
            <h3 className="text-lg font-bold text-white">GDPR Tools</h3>
          </div>

          <div className="grid grid-cols-1 gap-4">
            <button className="flex items-center justify-between p-4 bg-gray-800/30 rounded-lg border border-gray-700/30 hover:border-gray-600/50 transition-colors">
              <div className="flex items-center space-x-3">
                <FileCheck className="w-5 h-5 text-green-400" />
                <div>
                  <div className="font-medium text-white">Generate DPIA</div>
                  <div className="text-sm text-gray-400">Data Protection Impact Assessment</div>
                </div>
              </div>
              <ChevronRight className="w-4 h-4 text-gray-500" />
            </button>

            <button className="flex items-center justify-between p-4 bg-gray-800/30 rounded-lg border border-gray-700/30 hover:border-gray-600/50 transition-colors">
              <div className="flex items-center space-x-3">
                <Trash2 className="w-5 h-5 text-red-400" />
                <div>
                  <div className="font-medium text-white">Right to Erasure</div>
                  <div className="text-sm text-gray-400">Complete data deletion with audit</div>
                </div>
              </div>
              <ChevronRight className="w-4 h-4 text-gray-500" />
            </button>

            <button className="flex items-center justify-between p-4 bg-gray-800/30 rounded-lg border border-gray-700/30 hover:border-gray-600/50 transition-colors">
              <div className="flex items-center space-x-3">
                <Download className="w-5 h-5 text-blue-400" />
                <div>
                  <div className="font-medium text-white">Data Export</div>
                  <div className="text-sm text-gray-400">Machine-readable data portability</div>
                </div>
              </div>
              <ChevronRight className="w-4 h-4 text-gray-500" />
            </button>

            <button className="flex items-center justify-between p-4 bg-gray-800/30 rounded-lg border border-gray-700/30 hover:border-gray-600/50 transition-colors">
              <div className="flex items-center space-x-3">
                <Key className="w-5 h-5 text-yellow-400" />
                <div>
                  <div className="font-medium text-white">Consent Manager</div>
                  <div className="text-sm text-gray-400">Track and manage all consents</div>
                </div>
              </div>
              <ChevronRight className="w-4 h-4 text-gray-500" />
            </button>
          </div>
        </div>
      </div>

      {/* Breach Response Dashboard */}
      <div className="bg-gradient-to-r from-red-900/20 to-orange-900/20 backdrop-blur-sm rounded-xl p-6 border border-red-800/30">
        <div className="flex items-center justify-between mb-6">
          <div className="flex items-center space-x-3">
            <div className="p-2 bg-red-500/10 rounded-lg border border-red-500/20">
              <AlertOctagon className="w-6 h-6 text-red-400" />
            </div>
            <div>
              <h3 className="text-lg font-bold text-white">Breach Response Centre</h3>
              <p className="text-sm text-gray-400">72-hour notification compliance</p>
            </div>
          </div>
          <div className="text-right">
            <div className="text-2xl font-bold text-green-400">0</div>
            <div className="text-xs text-gray-400">Active breaches</div>
          </div>
        </div>

        <div className="grid grid-cols-1 md:grid-cols-3 gap-4">
          <div className="text-center p-4 bg-gray-900/30 rounded-lg border border-gray-700/30">
            <div className="text-xl font-bold text-green-400 mb-1">100%</div>
            <div className="text-xs text-gray-400">On-time notifications</div>
          </div>
          <div className="text-center p-4 bg-gray-900/30 rounded-lg border border-gray-700/30">
            <div className="text-xl font-bold text-blue-400 mb-1">47</div>
            <div className="text-xs text-gray-400">Historical breaches</div>
          </div>
          <div className="text-center p-4 bg-gray-900/30 rounded-lg border border-gray-700/30">
            <div className="text-xl font-bold text-purple-400 mb-1">£0</div>
            <div className="text-xs text-gray-400">GDPR fines avoided</div>
          </div>
        </div>
      </div>
    </div>
  );
};

const UKLegalContent = () => {
  return (
    <div className="space-y-6">
      <div className="flex items-center justify-between">
        <div className="flex items-center space-x-4">
          <h2 className="text-xl font-bold text-white">UK Legal Hub</h2>
          <div className="flex items-center space-x-2 px-3 py-1 bg-blue-500/10 rounded-full border border-blue-500/20">
            <Crown className="w-4 h-4 text-blue-400" />
            <span className="text-xs text-blue-400 font-medium">UK JURISDICTION</span>
          </div>
        </div>
        <div className="flex items-center space-x-3">
          <button className="inline-flex items-center px-4 py-2 bg-blue-600 hover:bg-blue-700 text-white rounded-lg font-medium transition-colors">
            <ExternalLink className="w-4 h-4 mr-2" />
            HMCTS Portal
          </button>
        </div>
      </div>

      {/* Integration Status */}
      <div className="grid grid-cols-1 md:grid-cols-3 gap-6">
        <div className="bg-gray-900/50 backdrop-blur-sm rounded-xl p-6 border border-gray-800/50">
          <div className="flex items-center space-x-3 mb-4">
            <div className="p-2 bg-blue-500/10 rounded-lg border border-blue-500/20">
              <Building2 className="w-5 h-5 text-blue-400" />
            </div>
            <h3 className="font-semibold text-white">ICO Integration</h3>
          </div>
          <div className="flex items-center space-x-2 mb-2">
            <div className="w-2 h-2 bg-green-500 rounded-full"></div>
            <span className="text-sm text-green-400 font-medium">Connected</span>
          </div>
          <div className="text-xs text-gray-400 mb-4">Last sync: 2 hours ago</div>
          <button className="text-blue-400 hover:text-blue-300 text-sm font-medium">Submit Breach Report →</button>
        </div>

        <div className="bg-gray-900/50 backdrop-blur-sm rounded-xl p-6 border border-gray-800/50">
          <div className="flex items-center space-x-3 mb-4">
            <div className="p-2 bg-purple-500/10 rounded-lg border border-purple-500/20">
              <Gavel className="w-5 h-5 text-purple-400" />
            </div>
            <h3 className="font-semibold text-white">HMCTS Filing</h3>
          </div>
          <div className="flex items-center space-x-2 mb-2">
            <div className="w-2 h-2 bg-green-500 rounded-full"></div>
            <span className="text-sm text-green-400 font-medium">Active</span>
          </div>
          <div className="text-xs text-gray-400 mb-4">Electronic filing enabled</div>
          <button className="text-purple-400 hover:text-purple-300 text-sm font-medium">File Documents →</button>
        </div>

        <div className="bg-gray-900/50 backdrop-blur-sm rounded-xl p-6 border border-gray-800/50">
          <div className="flex items-center space-x-3 mb-4">
            <div className="p-2 bg-green-500/10 rounded-lg border border-green-500/20">
              <Scale className="w-5 h-5 text-green-400" />
            </div>
            <h3 className="font-semibold text-white">Legal Aid</h3>
          </div>
          <div className="flex items-center space-x-2 mb-2">
            <div className="w-2 h-2 bg-yellow-500 rounded-full"></div>
            <span className="text-sm text-yellow-400 font-medium">3 Pending</span>
          </div>
          <div className="text-xs text-gray-400 mb-4">Applications in review</div>
          <button className="text-green-400 hover:text-green-300 text-sm font-medium">Manage Applications →</button>
        </div>
      </div>

      {/* UK-Specific Templates */}
      <div className="bg-gray-900/50 backdrop-blur-sm rounded-xl p-6 border border-gray-800/50">
        <div className="flex items-center justify-between mb-6">
          <div className="flex items-center space-x-3">
            <div className="p-2 bg-red-500/10 rounded-lg border border-red-500/20">
              <FileText className="w-5 h-5 text-red-400" />
            </div>
            <h3 className="text-lg font-bold text-white">UK Legal Templates</h3>
          </div>
          <button className="text-red-400 hover:text-red-300 text-sm font-medium">View All Templates</button>
        </div>

        <div className="grid grid-cols-1 md:grid-cols-2 lg:grid-cols-3 gap-4">
          {[
            { name: 'Employment Contract (UK)', compliance: 'GDPR + UK Employment Law', icon: Users, usage: 89 },
            { name: 'Data Processing Agreement', compliance: 'GDPR Article 28', icon: ShieldCheck, usage: 156 },
            { name: 'Privacy Notice Template', compliance: 'GDPR Articles 13-14', icon: Eye, usage: 234 },
            { name: 'Consent Form (GDPR)', compliance: 'GDPR Article 7', icon: UserCheck, usage: 67 },
            { name: 'Subject Access Request', compliance: 'GDPR Article 15', icon: FileOutput, usage: 43 },
            { name: 'Data Breach Notification', compliance: 'GDPR Article 33', icon: AlertTriangle, usage: 12 },
          ].map((template, index) => {
            const Icon = template.icon as any;
            return (
              <div key={index} className="p-4 bg-gray-800/30 rounded-lg border border-gray-700/30 hover:border-gray-600/50 transition-colors cursor-pointer">
                <div className="flex items-center space-x-3 mb-3">
                  <Icon className="w-5 h-5 text-blue-400" />
                  <div className="flex-1 min-w-0">
                    <div className="font-medium text-white text-sm truncate">{template.name}</div>
                    <div className="text-xs text-gray-400">{template.compliance}</div>
                  </div>
                </div>
                <div className="flex items-center justify-between text-xs">
                  <span className="text-green-400">Used {template.usage}x</span>
                  <button className="text-blue-400 hover:text-blue-300">Use Template</button>
                </div>
              </div>
            );
          })}
        </div>
      </div>
    </div>
  );
};

const DashboardContent = ({ onUpload, onContractSelect }: { onUpload: (f: File[]) => void; onContractSelect: (c: any) => void }) => (
  <div className="space-y-8">
    <div className="flex items-center justify-between p-6 bg-gray-900/50 backdrop-blur-sm rounded-xl border border-gray-800/50">
      <div>
        <h2 className="text-xl font-bold text-white mb-2">Welcome back, Alex</h2>
        <p className="text-gray-400">
          You have <span className="text-purple-400 font-semibold">7 contracts</span> pending review and{' '}
          <span className="text-red-400 font-semibold">3 urgent items</span> requiring attention.
        </p>
      </div>
      <div className="flex items-center space-x-3">
        <button className="inline-flex items-center px-4 py-2 bg-purple-600 hover:bg-purple-700 text-white rounded-lg font-medium transition-colors hover:scale-105">
          <Plus className="w-4 h-4 mr-2" />
          New Contract
        </button>
        <button className="inline-flex items-center px-4 py-2 bg-gray-800 hover:bg-gray-700 text-gray-300 rounded-lg font-medium transition-colors hover:scale-105">
          <Calendar className="w-4 h-4 mr-2" />
          Schedule Review
        </button>
      </div>
    </div>

    <div className="grid grid-cols-1 md:grid-cols-2 lg:grid-cols-4 gap-6">
      {stats.map((stat, index) => (
        <StatCard key={index} stat={stat} />
      ))}
    </div>

    <div className="grid grid-cols-1 lg:grid-cols-3 gap-8">
      <div className="lg:col-span-1">
        <UploadArea onUpload={onUpload} />
      </div>
      <div className="lg:col-span-2">
        <div className="flex items-center justify-between mb-6">
          <h2 className="text-xl font-bold text-white">Recent Activity</h2>
          <div className="flex items-center space-x-3">
            <button className="text-purple-400 hover:text-purple-300 font-medium transition-colors">View All</button>
            <div className="w-px h-4 bg-gray-700"></div>
            <button className="p-2 text-gray-400 hover:text-white transition-colors">
              <Filter className="w-4 h-4" />
            </button>
          </div>
        </div>
        <div className="space-y-4">
          {recentContracts.map((contract) => (
            <ContractCard key={contract.id} contract={contract} onSelect={onContractSelect} />
          ))}
        </div>
      </div>
    </div>

    <div className="grid grid-cols-1 md:grid-cols-3 gap-6">
      <div className="bg-gray-900/50 backdrop-blur-sm rounded-xl p-6 border border-gray-800/50 hover:border-gray-700/50 transition-all cursor-pointer hover:scale-105">
        <div className="flex items-center space-x-3 mb-4">
          <div className="p-2 bg-blue-500/10 rounded-lg border border-blue-500/20">
            <Zap className="w-6 h-6 text-blue-400" />
          </div>
          <h3 className="text-lg font-semibold text-white">AI Contract Review</h3>
        </div>
        <p className="text-gray-400 text-sm mb-4">Automated risk assessment and clause analysis powered by machine learning</p>
        <button className="text-blue-400 hover:text-blue-300 text-sm font-medium">Start Analysis →</button>
      </div>
      <div className="bg-gray-900/50 backdrop-blur-sm rounded-xl p-6 border border-gray-800/50 hover:border-gray-700/50 transition-all cursor-pointer hover:scale-105">
        <div className="flex items-center space-x-3 mb-4">
          <div className="p-2 bg-green-500/10 rounded-lg border border-green-500/20">
            <FileSignature className="w-6 h-6 text-green-400" />
          </div>
          <h3 className="text-lg font-semibold text-white">Digital Signatures</h3>
        </div>
        <p className="text-gray-400 text-sm mb-4">Secure e-signature workflow with DocuSign and Adobe Sign integration</p>
        <button className="text-green-400 hover:text-green-300 text-sm font-medium">Send for Signing →</button>
      </div>
      <div className="bg-gray-900/50 backdrop-blur-sm rounded-xl p-6 border border-gray-800/50 hover:border-gray-700/50 transition-all cursor-pointer hover:scale-105">
        <div className="flex items-center space-x-3 mb-4">
          <div className="p-2 bg-orange-500/10 rounded-lg border border-orange-500/20">
            <Workflow className="w-6 h-6 text-orange-400" />
          </div>
          <h3 className="text-lg font-semibold text-white">Approval Workflows</h3>
        </div>
        <p className="text-gray-400 text-sm mb-4">Automated routing and approval processes with customizable rules</p>
        <button className="text-orange-400 hover:text-orange-300 text-sm font-medium">Configure Workflow →</button>
      </div>
    </div>
  </div>
);

const ContractsContent = ({ onContractSelect }: { onContractSelect: (c: any) => void }) => (
  <div className="space-y-6">
    <div className="flex items-center justify-between">
      <h2 className="text-xl font-bold text-white">Contract Repository</h2>
      <div className="flex items-center space-x-3">
        <button className="inline-flex items-center px-4 py-2 bg-purple-600 hover:bg-purple-700 text-white rounded-lg font-medium transition-colors">
          <Plus className="w-4 h-4 mr-2" />
          New Contract
        </button>
      </div>
    </div>
    <div className="grid grid-cols-1 md:grid-cols-2 xl:grid-cols-3 gap-6">
      {recentContracts.map((contract, index) => (
        <ContractCard key={`${contract.id}-${index}`} contract={contract} onSelect={onContractSelect} />
      ))}
    </div>
  </div>
);

export default function BlackletterApp() {
  const [activeTab, setActiveTab] = useState('dashboard');

  const handleUpload = (files: File[]) => {
    console.log('Uploading files:', files);
    alert(`${files.length} file(s) uploaded to Blackletter Systems!`);
  };

  const handleContractSelect = (contract: any) => {
    console.log('Contract selected:', contract);
    alert(`Opening contract: ${contract.name}`);
  };

  const renderContent = () => {
    switch (activeTab) {
      case 'dashboard':
        return <DashboardContent onUpload={handleUpload} onContractSelect={handleContractSelect} />;
      case 'contracts':
        return <ContractsContent onContractSelect={handleContractSelect} />;
      case 'gdpr':
        return <GDPRContent />;
      case 'uk-legal':
        return <UKLegalContent />;
      default:
        return <DashboardContent onUpload={handleUpload} onContractSelect={handleContractSelect} />;
    }
  };

  return (
    <div className="min-h-screen bg-gradient-to-br from-gray-950 via-gray-900 to-black flex">
      <Sidebar activeTab={activeTab} setActiveTab={setActiveTab} />
      <div className="flex-1 flex flex-col">
        <Header activeTab={activeTab} />
        <main className="flex-1 p-8 overflow-auto">{renderContent()}</main>
      </div>
    </div>
  );
}
>>>>>>> adf10913
<|MERGE_RESOLUTION|>--- conflicted
+++ resolved
@@ -1,1047 +1,92 @@
-'use client';
-
-<<<<<<< HEAD
-import BlackletterApp from '../components/blackletter-app';
+import Link from 'next/link'
 
 export default function Home() {
-  return <BlackletterApp />;
-}
-=======
-import React, { useState, useEffect } from 'react';
-import {
-  FileText,
-  Shield,
-  AlertTriangle,
-  Clock,
-  CheckCircle,
-  Upload,
-  Menu,
-  Bell,
-  Search,
-  ChevronRight,
-  File,
-  Eye,
-  Plus,
-  RotateCcw,
-  BarChart3,
-  Users,
-  Settings,
-  Zap,
-  Target,
-  Activity,
-  Moon,
-  Filter,
-  Download,
-  Share,
-  Edit,
-  MessageSquare,
-  Calendar,
-  Briefcase,
-  FileSignature,
-  Archive,
-  AlertCircle,
-  TrendingUp,
-  Database,
-  UserCheck,
-  Lock,
-  Globe,
-  History,
-  Tag,
-  Workflow,
-  Lightbulb,
-  Star,
-  MoreHorizontal,
-  BookOpen,
-  ShieldCheck,
-  UserX,
-  Timer,
-  ExternalLink,
-  FileX,
-  Trash2,
-  Scale,
-  Building2,
-  Gavel,
-  Crown,
-  MapPin,
-  AlertOctagon,
-  FileCheck,
-  Fingerprint,
-  Key,
-  RefreshCw,
-  FileOutput,
-  Ban,
-} from 'lucide-react';
-
-// Mock data with legal-specific content
-const recentContracts = [
-  {
-    id: 1,
-    name: 'Master Service Agreement - Microsoft Corp',
-    status: 'Under Review',
-    riskLevel: 'high',
-    uploadDate: '2024-01-15',
-    issues: 8,
-    type: 'MSA',
-    priority: 'urgent',
-    assignee: 'Sarah Chen',
-    deadline: '2024-01-20',
-    aiConfidence: 94,
-    redlines: 12,
-    value: '$2.4M',
-  },
-  {
-    id: 2,
-    name: 'Employment Agreement - Senior Developer',
-    status: 'Approved',
-    riskLevel: 'low',
-    uploadDate: '2024-01-14',
-    issues: 0,
-    type: 'Employment',
-    priority: 'normal',
-    assignee: 'Mike Torres',
-    deadline: '2024-01-16',
-    aiConfidence: 98,
-    redlines: 3,
-    value: '$180K',
-  },
-  {
-    id: 3,
-    name: 'SaaS License Agreement - Salesforce',
-    status: 'Needs Attention',
-    riskLevel: 'critical',
-    uploadDate: '2024-01-13',
-    issues: 15,
-    type: 'Software License',
-    priority: 'urgent',
-    assignee: 'Lisa Park',
-    deadline: '2024-01-18',
-    aiConfidence: 89,
-    redlines: 23,
-    value: '$500K',
-  },
-  {
-    id: 4,
-    name: 'NDA - Venture Capital Firm',
-    status: 'Processing',
-    riskLevel: 'medium',
-    uploadDate: '2024-01-12',
-    issues: 3,
-    type: 'NDA',
-    priority: 'normal',
-    assignee: 'David Kim',
-    deadline: '2024-01-19',
-    aiConfidence: 92,
-    redlines: 5,
-    value: 'N/A',
-  },
-];
-
-const stats = [
-  {
-    label: 'Contracts Processed',
-    value: '3,247',
-    change: '+18%',
-    period: 'this month',
-    icon: FileText,
-    color: 'from-purple-500 to-purple-600',
-  },
-  {
-    label: 'AI Risk Score',
-    value: '2.1/10',
-    change: '-24%',
-    period: 'avg this month',
-    icon: AlertTriangle,
-    color: 'from-red-500 to-red-600',
-  },
-  {
-    label: 'Review Velocity',
-    value: '4.2h',
-    change: '-31%',
-    period: 'avg turnaround',
-    icon: Clock,
-    color: 'from-orange-500 to-orange-600',
-  },
-  {
-    label: 'Contract Value',
-    value: '$47.2M',
-    change: '+12%',
-    period: 'under management',
-    icon: TrendingUp,
-    color: 'from-green-500 to-green-600',
-  },
-];
-
-// Risk level configurations
-const getRiskConfig = (level: string) => {
-  const configs: Record<string, { color: string; icon: any; label: string; glow: string }> = {
-    low: {
-      color: 'text-green-400 bg-green-500/10 border-green-500/30',
-      icon: Shield,
-      label: 'Low Risk',
-      glow: 'shadow-green-500/20',
-    },
-    medium: {
-      color: 'text-yellow-400 bg-yellow-500/10 border-yellow-500/30',
-      icon: AlertTriangle,
-      label: 'Medium Risk',
-      glow: 'shadow-yellow-500/20',
-    },
-    high: {
-      color: 'text-orange-400 bg-orange-500/10 border-orange-500/30',
-      icon: AlertTriangle,
-      label: 'High Risk',
-      glow: 'shadow-orange-500/20',
-    },
-    critical: {
-      color: 'text-red-400 bg-red-500/10 border-red-500/30',
-      icon: Zap,
-      label: 'Critical',
-      glow: 'shadow-red-500/20',
-    },
-  };
-  return configs[level] || configs.medium;
-};
-
-const getStatusConfig = (status: string) => {
-  const configs: Record<string, { color: string; icon: any; glow: string }> = {
-    'Under Review': {
-      color: 'text-blue-400 bg-blue-500/10 border-blue-500/30',
-      icon: Clock,
-      glow: 'shadow-blue-500/20',
-    },
-    Approved: {
-      color: 'text-green-400 bg-green-500/10 border-green-500/30',
-      icon: CheckCircle,
-      glow: 'shadow-green-500/20',
-    },
-    'Needs Attention': {
-      color: 'text-red-400 bg-red-500/10 border-red-500/30',
-      icon: AlertTriangle,
-      glow: 'shadow-red-500/20',
-    },
-    Processing: {
-      color: 'text-purple-400 bg-purple-500/10 border-purple-500/30',
-      icon: RotateCcw,
-      glow: 'shadow-purple-500/20',
-    },
-  };
-  return configs[status] || configs['Under Review'];
-};
-
-// Components
-const StatCard = ({ stat }: { stat: any }) => {
-  const Icon = stat.icon;
-
   return (
-    <div className="bg-gray-900/90 backdrop-blur-sm rounded-xl p-6 border border-gray-800/50 hover:border-gray-700/50 transition-all duration-300 hover:shadow-xl group">
-      <div className="flex items-center justify-between mb-4">
-        <div className={`p-3 rounded-lg bg-gradient-to-r ${stat.color} bg-opacity-10`}>
-          <Icon className="w-6 h-6 text-white" />
-        </div>
-        <div className="text-right">
-          <span
-            className={`text-xs font-medium px-2 py-1 rounded-full ${
-              stat.change.startsWith('+')
-                ? 'text-green-400 bg-green-500/10'
-                : 'text-red-400 bg-red-500/10'
-            }`}
-          >
-            {stat.change}
-          </span>
-        </div>
-      </div>
-
-      <div>
-        <p className="text-sm font-medium text-gray-400 mb-2">{stat.label}</p>
-        <p className="text-3xl font-bold text-white mb-1">{stat.value}</p>
-        <p className="text-xs text-gray-500">{stat.period}</p>
-      </div>
-    </div>
-  );
-};
-
-const ContractCard = ({ contract, onSelect }: { contract: any; onSelect?: (c: any) => void }) => {
-  const riskConfig = getRiskConfig(contract.riskLevel);
-  const statusConfig = getStatusConfig(contract.status);
-  const RiskIcon = riskConfig.icon;
-  const StatusIcon = statusConfig.icon;
-  const isUrgent = contract.priority === 'urgent';
-  const isNearDeadline =
-    new Date(contract.deadline).getTime() - new Date().getTime() < 5 * 24 * 60 * 60 * 1000;
-
-  return (
-    <div
-      className={`bg-gray-900/50 backdrop-blur-sm rounded-xl p-6 border transition-all duration-300 cursor-pointer group hover:shadow-xl hover:scale-105 ${
-        isUrgent
-          ? 'border-red-500/30 hover:border-red-500/50 shadow-lg shadow-red-500/5'
-          : 'border-gray-800/50 hover:border-gray-700/50'
-      }`}
-      onClick={() => onSelect && onSelect(contract)}
-    >
-      <div className="flex items-start justify-between mb-4">
-        <div className="flex items-start space-x-3 flex-1">
-          <div className="p-2 bg-purple-500/10 rounded-lg border border-purple-500/20">
-            <FileSignature className="w-5 h-5 text-purple-400" />
-          </div>
-          <div className="flex-1 min-w-0">
-            <div className="flex items-center space-x-2 mb-1">
-              <h3 className="font-semibold text-white truncate group-hover:text-purple-400 transition-colors">
-                {contract.name}
-              </h3>
-              {isUrgent && (
-                <span className="text-xs font-medium px-2 py-0.5 bg-red-500/20 text-red-400 rounded-full">
-                  URGENT
-                </span>
-              )}
+    <div className="flex flex-col items-center w-full">
+      <section className="w-full py-12 md:py-24 lg:py-32">
+        <div className="container mx-auto px-4 md:px-6">
+          <div className="flex flex-col items-center space-y-6 text-center">
+            <div className="space-y-3">
+              <h1 className="text-3xl font-bold tracking-tighter sm:text-4xl md:text-5xl lg:text-6xl">
+                Blackletter Systems
+              </h1>
+              <p className="text-xl text-[#D5A021] font-semibold">
+                Old rules. New game.
+              </p>
+              <p className="mx-auto max-w-[700px] text-gray-600 md:text-xl/relaxed lg:text-base/relaxed xl:text-xl/relaxed">
+                Practical legal automation for contract analysis, compliance, and research.
+              </p>
             </div>
-            <div className="flex items-center space-x-4 text-sm text-gray-400">
-              <span>{contract.type}</span>
-              <span>•</span>
-              <span>{contract.value}</span>
-              <span>•</span>
-              <span>AI: {contract.aiConfidence}%</span>
+            <div className="flex flex-col sm:flex-row gap-4 mt-4">
+              <Link
+                href="/upload"
+                className="inline-flex h-10 items-center justify-center rounded-md bg-[#0A2342] px-8 text-sm font-medium text-white shadow transition-colors hover:bg-opacity-90 focus-visible:outline-none focus-visible:ring-2 focus-visible:ring-offset-2"
+              >
+                Upload Contract
+              </Link>
+              <Link
+                href="/research"
+                className="inline-flex h-10 items-center justify-center rounded-md border border-gray-300 bg-white px-8 text-sm font-medium text-gray-700 shadow-sm transition-colors hover:bg-gray-50 focus-visible:outline-none focus-visible:ring-2 focus-visible:ring-offset-2"
+              >
+                Research
+              </Link>
             </div>
           </div>
         </div>
-        <ChevronRight className="w-5 h-5 text-gray-500 group-hover:text-purple-400 transition-colors" />
-      </div>
+      </section>
 
-      <div className="flex items-center justify-between mb-4">
-        <div className="flex items-center space-x-3">
-          <div
-            className={`flex items-center space-x-2 px-3 py-1.5 rounded-lg text-xs font-medium border ${statusConfig.color}`}
-          >
-            <StatusIcon className="w-3 h-3" />
-            <span>{contract.status}</span>
-          </div>
-          <div
-            className={`flex items-center space-x-2 px-3 py-1.5 rounded-lg text-xs font-medium border ${riskConfig.color}`}
-          >
-            <RiskIcon className="w-3 h-3" />
-            <span>{riskConfig.label}</span>
-          </div>
-        </div>
-      </div>
-
-      <div className="flex items-center justify-between text-xs">
-        <div className="flex items-center space-x-4 text-gray-500">
-          <span className="flex items-center space-x-1">
-            <UserCheck className="w-3 h-3" />
-            <span>{contract.assignee}</span>
-          </span>
-          <span className="flex items-center space-x-1">
-            <Calendar className="w-3 h-3" />
-            <span className={isNearDeadline ? 'text-red-400' : ''}>
-              {new Date(contract.deadline).toLocaleDateString()}
-            </span>
-          </span>
-        </div>
-        <span className={`font-medium ${contract.issues > 0 ? 'text-red-400' : 'text-green-400'}`}>
-          {contract.redlines} redlines • {contract.issues} issues
-        </span>
-      </div>
-    </div>
-  );
-};
-
-const UploadArea = ({ onUpload }: { onUpload: (files: File[]) => void }) => {
-  const [dragOver, setDragOver] = useState(false);
-  const [isUploading, setIsUploading] = useState(false);
-  const [uploadProgress, setUploadProgress] = useState(0);
-
-  const simulateUpload = async () => {
-    setIsUploading(true);
-    setUploadProgress(0);
-    for (let i = 0; i <= 100; i += 10) {
-      await new Promise((resolve) => setTimeout(resolve, 100));
-      setUploadProgress(i);
-    }
-    setTimeout(() => {
-      setIsUploading(false);
-      setUploadProgress(0);
-    }, 1000);
-  };
-
-  const handleDrop = async (e: React.DragEvent<HTMLDivElement>) => {
-    e.preventDefault();
-    setDragOver(false);
-    const files = Array.from(e.dataTransfer.files);
-    await simulateUpload();
-    onUpload(files);
-  };
-
-  const handleClick = async () => {
-    const input = document.createElement('input');
-    input.type = 'file';
-    input.multiple = true;
-    input.accept = '.pdf,.docx,.txt,.doc';
-    input.onchange = async (e: any) => {
-      await simulateUpload();
-      onUpload(Array.from(e.target.files));
-    };
-    input.click();
-  };
-
-  if (isUploading) {
-    return (
-      <div className="relative border-2 border-purple-400 bg-purple-500/10 rounded-2xl p-10 text-center backdrop-blur-sm shadow-lg shadow-purple-500/20">
-        <div className="mx-auto w-16 h-16 bg-gradient-to-r from-purple-500 to-purple-600 rounded-xl flex items-center justify-center mb-6 animate-pulse">
-          <RotateCcw className="w-8 h-8 text-white animate-spin" />
-        </div>
-        <h3 className="text-xl font-bold text-white mb-3">Processing Upload</h3>
-        <p className="text-purple-300 mb-6">AI analysis in progress...</p>
-        <div className="w-full bg-gray-800 rounded-full h-2 mb-4">
-          <div
-            className="bg-gradient-to-r from-purple-500 to-purple-400 h-2 rounded-full transition-all duration-300"
-            style={{ width: `${uploadProgress}%` }}
-          />
-        </div>
-        <p className="text-sm text-purple-400">{uploadProgress}% complete</p>
-      </div>
-    );
-  }
-
-  return (
-    <div
-      className={`relative border-2 border-dashed rounded-2xl p-10 text-center transition-all duration-300 cursor-pointer backdrop-blur-sm ${
-        dragOver
-          ? 'border-purple-400 bg-purple-500/10 shadow-lg shadow-purple-500/20 scale-105'
-          : 'border-gray-700 hover:border-gray-600 bg-gray-900/20 hover:scale-105'
-      }`}
-      onDrop={handleDrop}
-      onDragOver={(e) => {
-        e.preventDefault();
-        setDragOver(true);
-      }}
-      onDragLeave={() => setDragOver(false)}
-      onClick={handleClick}
-    >
-      <div
-        className={`mx-auto w-16 h-16 bg-gradient-to-r from-purple-500 to-purple-600 rounded-xl flex items-center justify-center mb-6 shadow-lg shadow-purple-500/25 transition-transform ${
-          dragOver ? 'scale-110' : ''
-        }`}
-      >
-        <Upload className="w-8 h-8 text-white" />
-      </div>
-      <h3 className="text-xl font-bold text-white mb-3">Upload Contract</h3>
-      <p className="text-gray-400 mb-6 text-lg">Drag and drop documents for AI-powered analysis</p>
-      <div className="inline-flex items-center px-6 py-3 bg-gradient-to-r from-purple-600 to-purple-700 text-white rounded-lg font-semibold hover:from-purple-700 hover:to-purple-800 transition-all duration-300 shadow-lg shadow-purple-500/25 hover:scale-105">
-        <Plus className="w-4 h-4 mr-2" />
-        Select Files
-      </div>
-      <p className="text-xs text-gray-500 mt-4">PDF, DOCX, DOC, TXT • Up to 50MB • 256-bit encryption</p>
-      {dragOver && (
-        <div className="absolute inset-0 rounded-2xl bg-purple-500/20 border-2 border-purple-400 flex items-center justify-center">
-          <div className="text-purple-300 text-lg font-semibold">Drop files here</div>
-        </div>
-      )}
-    </div>
-  );
-};
-
-const Sidebar = ({ activeTab, setActiveTab }: { activeTab: string; setActiveTab: (t: string) => void }) => {
-  const navigation = [
-    { name: 'Dashboard', icon: BarChart3, key: 'dashboard' },
-    { name: 'Contracts', icon: FileSignature, key: 'contracts' },
-    { name: 'Review Queue', icon: Clock, key: 'queue' },
-    { name: 'Templates', icon: File, key: 'templates' },
-    { name: 'AI Insights', icon: Zap, key: 'insights' },
-    { name: 'GDPR Centre', icon: ShieldCheck, key: 'gdpr' },
-    { name: 'Compliance', icon: Shield, key: 'compliance' },
-    { name: 'UK Legal Hub', icon: Crown, key: 'uk-legal' },
-    { name: 'Workflows', icon: Workflow, key: 'workflows' },
-    { name: 'Reporting', icon: TrendingUp, key: 'reports' },
-    { name: 'Team', icon: Users, key: 'team' },
-    { name: 'Settings', icon: Settings, key: 'settings' },
-  ];
-
-  return (
-    <div className="w-72 bg-gray-950/95 backdrop-blur-xl border-r border-gray-800/50 flex flex-col h-full">
-      <div className="p-8">
-        <div className="flex items-center space-x-4">
-          <div className="w-10 h-10 bg-gradient-to-r from-gray-700 to-gray-800 rounded-lg flex items-center justify-center border border-gray-700">
-            <FileText className="w-6 h-6 text-white" />
-          </div>
-          <div>
-            <span className="text-2xl font-bold text-white">Blackletter</span>
-            <p className="text-xs text-gray-500 tracking-wider">CONTRACT INTELLIGENCE</p>
-          </div>
-        </div>
-      </div>
-
-      <nav className="flex-1 px-6">
-        <ul className="space-y-2">
-          {navigation.map((item) => {
-            const Icon = item.icon;
-            const isActive = activeTab === item.key;
-            return (
-              <li key={item.key}>
-                <button
-                  onClick={() => setActiveTab(item.key)}
-                  className={`w-full flex items-center space-x-3 px-4 py-3 rounded-lg text-left transition-all duration-200 font-medium ${
-                    isActive
-                      ? 'bg-gray-800 text-white border border-gray-700'
-                      : 'text-gray-400 hover:bg-gray-900/50 hover:text-white'
-                  }`}
-                >
-                  <Icon className="w-5 h-5" />
-                  <span>{item.name}</span>
-                </button>
-              </li>
-            );
-          })}
-        </ul>
-      </nav>
-
-      <div className="p-6">
-        <div className="bg-gray-900/50 rounded-xl p-4 border border-gray-800/50">
-          <div className="flex items-center space-x-3 mb-3">
-            <div className="w-8 h-8 bg-green-500/10 rounded-lg flex items-center justify-center border border-green-500/20">
-              <Activity className="w-4 h-4 text-green-400" />
+      <section className="w-full py-12 md:py-24 lg:py-32 bg-gray-50">
+        <div className="container mx-auto px-4 md:px-6">
+          <div className="grid gap-10 sm:grid-cols-2 lg:grid-cols-3 lg:gap-12">
+            <div className="flex flex-col items-center space-y-4 text-center p-6 bg-white rounded-lg shadow-sm">
+              <div className="rounded-full bg-[#0A2342] p-3 text-white">
+                <svg xmlns="http://www.w3.org/2000/svg" width="24" height="24" viewBox="0 0 24 24" fill="none" stroke="currentColor" strokeWidth="2" strokeLinecap="round" strokeLinejoin="round" className="h-6 w-6">
+                  <path d="M14 3v4a1 1 0 0 0 1 1h4"></path>
+                  <path d="M17 21H7a2 2 0 0 1-2-2V5a2 2 0 0 1 2-2h7l5 5v11a2 2 0 0 1-2 2z"></path>
+                  <line x1="9" y1="9" x2="10" y2="9"></line>
+                  <line x1="9" y1="13" x2="15" y2="13"></line>
+                  <line x1="9" y1="17" x2="15" y2="17"></line>
+                </svg>
+              </div>
+              <div className="space-y-2">
+                <h3 className="text-xl font-bold">Contract Analysis</h3>
+                <p className="text-sm text-gray-500">
+                  Upload contracts for automated review, risk scoring, and redlining based on custom playbooks.
+                </p>
+              </div>
             </div>
-            <span className="font-semibold text-green-400">System Health</span>
-          </div>
-          <div className="text-2xl font-bold text-green-400 mb-2">99.9%</div>
-          <p className="text-xs text-green-300/70">All systems operational</p>
-          <div className="w-full bg-gray-800 rounded-full h-1.5 mt-3">
-            <div className="bg-gradient-to-r from-green-500 to-green-400 h-1.5 rounded-full" style={{ width: '99.9%' }}></div>
-          </div>
-        </div>
-      </div>
-    </div>
-  );
-};
-
-const Header = ({ activeTab }: { activeTab: string }) => {
-  const getPageTitle = (tab: string) => {
-    const titles: Record<string, string> = {
-      dashboard: 'Dashboard',
-      contracts: 'Contract Management',
-      queue: 'Review Queue',
-      templates: 'Template Library',
-      insights: 'AI Insights',
-      gdpr: 'GDPR Centre',
-      compliance: 'Compliance Center',
-      'uk-legal': 'UK Legal Hub',
-      workflows: 'Workflow Automation',
-      reports: 'Analytics & Reports',
-      team: 'Team Management',
-      settings: 'Settings',
-    };
-    return titles[tab] || 'Dashboard';
-  };
-
-  return (
-    <header className="bg-gray-950/95 backdrop-blur-xl border-b border-gray-800/50 px-8 py-5">
-      <div className="flex items-center justify-between">
-        <div className="flex items-center space-x-6">
-          <h1 className="text-2xl font-bold text-white">{getPageTitle(activeTab)}</h1>
-          <div className="flex items-center space-x-2 px-3 py-1 bg-green-500/10 rounded-full border border-green-500/20">
-            <div className="w-2 h-2 bg-green-400 rounded-full animate-pulse"></div>
-            <span className="text-xs text-green-400 font-medium">LIVE</span>
-          </div>
-        </div>
-
-        <div className="flex items-center space-x-6">
-          <div className="relative">
-            <Search className="w-5 h-5 text-gray-400 absolute left-4 top-1/2 transform -translate-y-1/2" />
-            <input
-              type="text"
-              placeholder="Search contracts, clauses, parties..."
-              className="w-96 pl-12 pr-4 py-3 bg-gray-900/50 border border-gray-800/50 rounded-lg text-white placeholder-gray-500 focus:ring-2 focus:ring-purple-500 focus:border-transparent transition-all outline-none backdrop-blur-sm"
-            />
-          </div>
-
-          <div className="flex items-center space-x-3">
-            <button className="p-2 text-gray-400 hover:text-white transition-colors relative">
-              <MessageSquare className="w-5 h-5" />
-              <span className="absolute -top-1 -right-1 w-3 h-3 bg-blue-500 rounded-full"></span>
-            </button>
-
-            <button className="p-2 text-gray-400 hover:text-white transition-colors relative">
-              <Bell className="w-5 h-5" />
-              <span className="absolute -top-1 -right-1 w-4 h-4 bg-red-500 rounded-full flex items-center justify-center">
-                <span className="text-xs text-white font-bold">7</span>
-              </span>
-            </button>
-
-            <div className="w-px h-6 bg-gray-700"></div>
-
-            <div className="flex items-center space-x-3">
-              <div className="w-9 h-9 bg-gradient-to-r from-purple-600 to-purple-700 rounded-full flex items-center justify-center">
-                <span className="text-sm font-bold text-white">AC</span>
+            <div className="flex flex-col items-center space-y-4 text-center p-6 bg-white rounded-lg shadow-sm">
+              <div className="rounded-full bg-[#0A2342] p-3 text-white">
+                <svg xmlns="http://www.w3.org/2000/svg" width="24" height="24" viewBox="0 0 24 24" fill="none" stroke="currentColor" strokeWidth="2" strokeLinecap="round" strokeLinejoin="round" className="h-6 w-6">
+                  <path d="M16 4h2a2 2 0 0 1 2 2v14a2 2 0 0 1-2 2H6a2 2 0 0 1-2-2V6a2 2 0 0 1 2-2h2"></path>
+                  <rect x="8" y="2" width="8" height="4" rx="1" ry="1"></rect>
+                  <path d="M9 14l2 2 4-4"></path>
+                </svg>
               </div>
-              <div className="text-right">
-                <p className="text-sm font-semibold text-white">Alex Chen</p>
-                <p className="text-xs text-gray-400">Senior Legal Counsel</p>
+              <div className="space-y-2">
+                <h3 className="text-xl font-bold">Compliance Checklist</h3>
+                <p className="text-sm text-gray-500">
+                  Stay updated with regulatory changes from ICO, FCA, EU, and UK government sources.
+                </p>
+              </div>
+            </div>
+            <div className="flex flex-col items-center space-y-4 text-center p-6 bg-white rounded-lg shadow-sm">
+              <div className="rounded-full bg-[#0A2342] p-3 text-white">
+                <svg xmlns="http://www.w3.org/2000/svg" width="24" height="24" viewBox="0 0 24 24" fill="none" stroke="currentColor" strokeWidth="2" strokeLinecap="round" strokeLinejoin="round" className="h-6 w-6">
+                  <circle cx="11" cy="11" r="8"></circle>
+                  <line x1="21" y1="21" x2="16.65" y2="16.65"></line>
+                </svg>
+              </div>
+              <div className="space-y-2">
+                <h3 className="text-xl font-bold">Research Assistant</h3>
+                <p className="text-sm text-gray-500">
+                  Semantic search over legal sources with paragraph-level citations and context-aware answers.
+                </p>
               </div>
             </div>
           </div>
         </div>
-      </div>
-    </header>
-  );
-};
-
-const GDPRContent = () => {
-  const [dataRequests] = useState([
-    { id: 1, type: 'Right to Access', requestor: 'John Smith', status: 'Pending', deadline: '2024-02-15' },
-    { id: 2, type: 'Right to Erasure', requestor: 'Sarah Jones', status: 'In Progress', deadline: '2024-02-18' },
-    { id: 3, type: 'Data Portability', requestor: 'Mike Chen', status: 'Completed', deadline: '2024-02-10' },
-  ]);
-
-  return (
-    <div className="space-y-6">
-      <div className="flex items-center justify-between">
-        <h2 className="text-xl font-bold text-white">GDPR Data Protection Centre</h2>
-        <div className="flex items-center space-x-3">
-          <div className="flex items-center space-x-2 px-3 py-1 bg-green-500/10 rounded-full border border-green-500/20">
-            <ShieldCheck className="w-4 h-4 text-green-400" />
-            <span className="text-xs text-green-400 font-medium">GDPR COMPLIANT</span>
-          </div>
-          <button className="inline-flex items-center px-4 py-2 bg-red-600 hover:bg-red-700 text-white rounded-lg font-medium transition-colors">
-            <AlertTriangle className="w-4 h-4 mr-2" />
-            Report Breach
-          </button>
-        </div>
-      </div>
-
-      {/* GDPR Dashboard Cards */}
-      <div className="grid grid-cols-1 md:grid-cols-2 lg:grid-cols-4 gap-6">
-        <div className="bg-gray-900/50 backdrop-blur-sm rounded-xl p-6 border border-gray-800/50">
-          <div className="flex items-center space-x-3 mb-4">
-            <div className="p-2 bg-blue-500/10 rounded-lg border border-blue-500/20">
-              <Fingerprint className="w-5 h-5 text-blue-400" />
-            </div>
-            <h3 className="font-semibold text-white">Data Classification</h3>
-          </div>
-          <div className="text-2xl font-bold text-blue-400 mb-1">2,847</div>
-          <div className="text-xs text-gray-400">Personal data records</div>
-          <div className="mt-3 text-xs text-green-400">+12% classified this month</div>
-        </div>
-
-        <div className="bg-gray-900/50 backdrop-blur-sm rounded-xl p-6 border border-gray-800/50">
-          <div className="flex items-center space-x-3 mb-4">
-            <div className="p-2 bg-green-500/10 rounded-lg border border-green-500/20">
-              <UserCheck className="w-5 h-5 text-green-400" />
-            </div>
-            <h3 className="font-semibold text-white">Active Consents</h3>
-          </div>
-          <div className="text-2xl font-bold text-green-400 mb-1">1,234</div>
-          <div className="text-xs text-gray-400">Valid consent records</div>
-          <div className="mt-3 text-xs text-yellow-400">47 expiring soon</div>
-        </div>
-
-        <div className="bg-gray-900/50 backdrop-blur-sm rounded-xl p-6 border border-gray-800/50">
-          <div className="flex items-center space-x-3 mb-4">
-            <div className="p-2 bg-orange-500/10 rounded-lg border border-orange-500/20">
-              <Timer className="w-5 h-5 text-orange-400" />
-            </div>
-            <h3 className="font-semibold text-white">Retention Policies</h3>
-          </div>
-          <div className="text-2xl font-bold text-orange-400 mb-1">156</div>
-          <div className="text-xs text-gray-400">Auto-expire rules</div>
-          <div className="mt-3 text-xs text-red-400">23 documents expiring today</div>
-        </div>
-
-        <div className="bg-gray-900/50 backdrop-blur-sm rounded-xl p-6 border border-gray-800/50">
-          <div className="flex items-center space-x-3 mb-4">
-            <div className="p-2 bg-purple-500/10 rounded-lg border border-purple-500/20">
-              <BarChart3 className="w-5 h-5 text-purple-400" />
-            </div>
-            <h3 className="font-semibold text-white">Risk Score</h3>
-          </div>
-          <div className="text-2xl font-bold text-purple-400 mb-1">2.3/10</div>
-          <div className="text-xs text-gray-400">GDPR compliance risk</div>
-          <div className="mt-3 text-xs text-green-400">-15% from last month</div>
-        </div>
-      </div>
-
-      <div className="grid grid-cols-1 lg:grid-cols-2 gap-6">
-        {/* Data Subject Requests */}
-        <div className="bg-gray-900/50 backdrop-blur-sm rounded-xl p-6 border border-gray-800/50">
-          <div className="flex items-center justify-between mb-6">
-            <div className="flex items-center space-x-3">
-              <div className="p-2 bg-blue-500/10 rounded-lg border border-blue-500/20">
-                <FileOutput className="w-5 h-5 text-blue-400" />
-              </div>
-              <h3 className="text-lg font-bold text-white">Data Subject Requests</h3>
-            </div>
-            <button className="text-blue-400 hover:text-blue-300 text-sm font-medium">View All</button>
-          </div>
-
-          <div className="space-y-4">
-            {dataRequests.map((request) => (
-              <div key={request.id} className="flex items-center justify-between p-4 bg-gray-800/30 rounded-lg border border-gray-700/30">
-                <div>
-                  <div className="font-medium text-white mb-1">{request.type}</div>
-                  <div className="text-sm text-gray-400">{request.requestor}</div>
-                </div>
-                <div className="text-right">
-                  <div
-                    className={`text-sm font-medium mb-1 ${
-                      request.status === 'Completed'
-                        ? 'text-green-400'
-                        : request.status === 'In Progress'
-                        ? 'text-yellow-400'
-                        : 'text-red-400'
-                    }`}
-                  >
-                    {request.status}
-                  </div>
-                  <div className="text-xs text-gray-500">Due: {request.deadline}</div>
-                </div>
-              </div>
-            ))}
-          </div>
-        </div>
-
-        {/* GDPR Tools */}
-        <div className="bg-gray-900/50 backdrop-blur-sm rounded-xl p-6 border border-gray-800/50">
-          <div className="flex items-center space-x-3 mb-6">
-            <div className="p-2 bg-purple-500/10 rounded-lg border border-purple-500/20">
-              <Zap className="w-5 h-5 text-purple-400" />
-            </div>
-            <h3 className="text-lg font-bold text-white">GDPR Tools</h3>
-          </div>
-
-          <div className="grid grid-cols-1 gap-4">
-            <button className="flex items-center justify-between p-4 bg-gray-800/30 rounded-lg border border-gray-700/30 hover:border-gray-600/50 transition-colors">
-              <div className="flex items-center space-x-3">
-                <FileCheck className="w-5 h-5 text-green-400" />
-                <div>
-                  <div className="font-medium text-white">Generate DPIA</div>
-                  <div className="text-sm text-gray-400">Data Protection Impact Assessment</div>
-                </div>
-              </div>
-              <ChevronRight className="w-4 h-4 text-gray-500" />
-            </button>
-
-            <button className="flex items-center justify-between p-4 bg-gray-800/30 rounded-lg border border-gray-700/30 hover:border-gray-600/50 transition-colors">
-              <div className="flex items-center space-x-3">
-                <Trash2 className="w-5 h-5 text-red-400" />
-                <div>
-                  <div className="font-medium text-white">Right to Erasure</div>
-                  <div className="text-sm text-gray-400">Complete data deletion with audit</div>
-                </div>
-              </div>
-              <ChevronRight className="w-4 h-4 text-gray-500" />
-            </button>
-
-            <button className="flex items-center justify-between p-4 bg-gray-800/30 rounded-lg border border-gray-700/30 hover:border-gray-600/50 transition-colors">
-              <div className="flex items-center space-x-3">
-                <Download className="w-5 h-5 text-blue-400" />
-                <div>
-                  <div className="font-medium text-white">Data Export</div>
-                  <div className="text-sm text-gray-400">Machine-readable data portability</div>
-                </div>
-              </div>
-              <ChevronRight className="w-4 h-4 text-gray-500" />
-            </button>
-
-            <button className="flex items-center justify-between p-4 bg-gray-800/30 rounded-lg border border-gray-700/30 hover:border-gray-600/50 transition-colors">
-              <div className="flex items-center space-x-3">
-                <Key className="w-5 h-5 text-yellow-400" />
-                <div>
-                  <div className="font-medium text-white">Consent Manager</div>
-                  <div className="text-sm text-gray-400">Track and manage all consents</div>
-                </div>
-              </div>
-              <ChevronRight className="w-4 h-4 text-gray-500" />
-            </button>
-          </div>
-        </div>
-      </div>
-
-      {/* Breach Response Dashboard */}
-      <div className="bg-gradient-to-r from-red-900/20 to-orange-900/20 backdrop-blur-sm rounded-xl p-6 border border-red-800/30">
-        <div className="flex items-center justify-between mb-6">
-          <div className="flex items-center space-x-3">
-            <div className="p-2 bg-red-500/10 rounded-lg border border-red-500/20">
-              <AlertOctagon className="w-6 h-6 text-red-400" />
-            </div>
-            <div>
-              <h3 className="text-lg font-bold text-white">Breach Response Centre</h3>
-              <p className="text-sm text-gray-400">72-hour notification compliance</p>
-            </div>
-          </div>
-          <div className="text-right">
-            <div className="text-2xl font-bold text-green-400">0</div>
-            <div className="text-xs text-gray-400">Active breaches</div>
-          </div>
-        </div>
-
-        <div className="grid grid-cols-1 md:grid-cols-3 gap-4">
-          <div className="text-center p-4 bg-gray-900/30 rounded-lg border border-gray-700/30">
-            <div className="text-xl font-bold text-green-400 mb-1">100%</div>
-            <div className="text-xs text-gray-400">On-time notifications</div>
-          </div>
-          <div className="text-center p-4 bg-gray-900/30 rounded-lg border border-gray-700/30">
-            <div className="text-xl font-bold text-blue-400 mb-1">47</div>
-            <div className="text-xs text-gray-400">Historical breaches</div>
-          </div>
-          <div className="text-center p-4 bg-gray-900/30 rounded-lg border border-gray-700/30">
-            <div className="text-xl font-bold text-purple-400 mb-1">£0</div>
-            <div className="text-xs text-gray-400">GDPR fines avoided</div>
-          </div>
-        </div>
-      </div>
+      </section>
     </div>
-  );
-};
-
-const UKLegalContent = () => {
-  return (
-    <div className="space-y-6">
-      <div className="flex items-center justify-between">
-        <div className="flex items-center space-x-4">
-          <h2 className="text-xl font-bold text-white">UK Legal Hub</h2>
-          <div className="flex items-center space-x-2 px-3 py-1 bg-blue-500/10 rounded-full border border-blue-500/20">
-            <Crown className="w-4 h-4 text-blue-400" />
-            <span className="text-xs text-blue-400 font-medium">UK JURISDICTION</span>
-          </div>
-        </div>
-        <div className="flex items-center space-x-3">
-          <button className="inline-flex items-center px-4 py-2 bg-blue-600 hover:bg-blue-700 text-white rounded-lg font-medium transition-colors">
-            <ExternalLink className="w-4 h-4 mr-2" />
-            HMCTS Portal
-          </button>
-        </div>
-      </div>
-
-      {/* Integration Status */}
-      <div className="grid grid-cols-1 md:grid-cols-3 gap-6">
-        <div className="bg-gray-900/50 backdrop-blur-sm rounded-xl p-6 border border-gray-800/50">
-          <div className="flex items-center space-x-3 mb-4">
-            <div className="p-2 bg-blue-500/10 rounded-lg border border-blue-500/20">
-              <Building2 className="w-5 h-5 text-blue-400" />
-            </div>
-            <h3 className="font-semibold text-white">ICO Integration</h3>
-          </div>
-          <div className="flex items-center space-x-2 mb-2">
-            <div className="w-2 h-2 bg-green-500 rounded-full"></div>
-            <span className="text-sm text-green-400 font-medium">Connected</span>
-          </div>
-          <div className="text-xs text-gray-400 mb-4">Last sync: 2 hours ago</div>
-          <button className="text-blue-400 hover:text-blue-300 text-sm font-medium">Submit Breach Report →</button>
-        </div>
-
-        <div className="bg-gray-900/50 backdrop-blur-sm rounded-xl p-6 border border-gray-800/50">
-          <div className="flex items-center space-x-3 mb-4">
-            <div className="p-2 bg-purple-500/10 rounded-lg border border-purple-500/20">
-              <Gavel className="w-5 h-5 text-purple-400" />
-            </div>
-            <h3 className="font-semibold text-white">HMCTS Filing</h3>
-          </div>
-          <div className="flex items-center space-x-2 mb-2">
-            <div className="w-2 h-2 bg-green-500 rounded-full"></div>
-            <span className="text-sm text-green-400 font-medium">Active</span>
-          </div>
-          <div className="text-xs text-gray-400 mb-4">Electronic filing enabled</div>
-          <button className="text-purple-400 hover:text-purple-300 text-sm font-medium">File Documents →</button>
-        </div>
-
-        <div className="bg-gray-900/50 backdrop-blur-sm rounded-xl p-6 border border-gray-800/50">
-          <div className="flex items-center space-x-3 mb-4">
-            <div className="p-2 bg-green-500/10 rounded-lg border border-green-500/20">
-              <Scale className="w-5 h-5 text-green-400" />
-            </div>
-            <h3 className="font-semibold text-white">Legal Aid</h3>
-          </div>
-          <div className="flex items-center space-x-2 mb-2">
-            <div className="w-2 h-2 bg-yellow-500 rounded-full"></div>
-            <span className="text-sm text-yellow-400 font-medium">3 Pending</span>
-          </div>
-          <div className="text-xs text-gray-400 mb-4">Applications in review</div>
-          <button className="text-green-400 hover:text-green-300 text-sm font-medium">Manage Applications →</button>
-        </div>
-      </div>
-
-      {/* UK-Specific Templates */}
-      <div className="bg-gray-900/50 backdrop-blur-sm rounded-xl p-6 border border-gray-800/50">
-        <div className="flex items-center justify-between mb-6">
-          <div className="flex items-center space-x-3">
-            <div className="p-2 bg-red-500/10 rounded-lg border border-red-500/20">
-              <FileText className="w-5 h-5 text-red-400" />
-            </div>
-            <h3 className="text-lg font-bold text-white">UK Legal Templates</h3>
-          </div>
-          <button className="text-red-400 hover:text-red-300 text-sm font-medium">View All Templates</button>
-        </div>
-
-        <div className="grid grid-cols-1 md:grid-cols-2 lg:grid-cols-3 gap-4">
-          {[
-            { name: 'Employment Contract (UK)', compliance: 'GDPR + UK Employment Law', icon: Users, usage: 89 },
-            { name: 'Data Processing Agreement', compliance: 'GDPR Article 28', icon: ShieldCheck, usage: 156 },
-            { name: 'Privacy Notice Template', compliance: 'GDPR Articles 13-14', icon: Eye, usage: 234 },
-            { name: 'Consent Form (GDPR)', compliance: 'GDPR Article 7', icon: UserCheck, usage: 67 },
-            { name: 'Subject Access Request', compliance: 'GDPR Article 15', icon: FileOutput, usage: 43 },
-            { name: 'Data Breach Notification', compliance: 'GDPR Article 33', icon: AlertTriangle, usage: 12 },
-          ].map((template, index) => {
-            const Icon = template.icon as any;
-            return (
-              <div key={index} className="p-4 bg-gray-800/30 rounded-lg border border-gray-700/30 hover:border-gray-600/50 transition-colors cursor-pointer">
-                <div className="flex items-center space-x-3 mb-3">
-                  <Icon className="w-5 h-5 text-blue-400" />
-                  <div className="flex-1 min-w-0">
-                    <div className="font-medium text-white text-sm truncate">{template.name}</div>
-                    <div className="text-xs text-gray-400">{template.compliance}</div>
-                  </div>
-                </div>
-                <div className="flex items-center justify-between text-xs">
-                  <span className="text-green-400">Used {template.usage}x</span>
-                  <button className="text-blue-400 hover:text-blue-300">Use Template</button>
-                </div>
-              </div>
-            );
-          })}
-        </div>
-      </div>
-    </div>
-  );
-};
-
-const DashboardContent = ({ onUpload, onContractSelect }: { onUpload: (f: File[]) => void; onContractSelect: (c: any) => void }) => (
-  <div className="space-y-8">
-    <div className="flex items-center justify-between p-6 bg-gray-900/50 backdrop-blur-sm rounded-xl border border-gray-800/50">
-      <div>
-        <h2 className="text-xl font-bold text-white mb-2">Welcome back, Alex</h2>
-        <p className="text-gray-400">
-          You have <span className="text-purple-400 font-semibold">7 contracts</span> pending review and{' '}
-          <span className="text-red-400 font-semibold">3 urgent items</span> requiring attention.
-        </p>
-      </div>
-      <div className="flex items-center space-x-3">
-        <button className="inline-flex items-center px-4 py-2 bg-purple-600 hover:bg-purple-700 text-white rounded-lg font-medium transition-colors hover:scale-105">
-          <Plus className="w-4 h-4 mr-2" />
-          New Contract
-        </button>
-        <button className="inline-flex items-center px-4 py-2 bg-gray-800 hover:bg-gray-700 text-gray-300 rounded-lg font-medium transition-colors hover:scale-105">
-          <Calendar className="w-4 h-4 mr-2" />
-          Schedule Review
-        </button>
-      </div>
-    </div>
-
-    <div className="grid grid-cols-1 md:grid-cols-2 lg:grid-cols-4 gap-6">
-      {stats.map((stat, index) => (
-        <StatCard key={index} stat={stat} />
-      ))}
-    </div>
-
-    <div className="grid grid-cols-1 lg:grid-cols-3 gap-8">
-      <div className="lg:col-span-1">
-        <UploadArea onUpload={onUpload} />
-      </div>
-      <div className="lg:col-span-2">
-        <div className="flex items-center justify-between mb-6">
-          <h2 className="text-xl font-bold text-white">Recent Activity</h2>
-          <div className="flex items-center space-x-3">
-            <button className="text-purple-400 hover:text-purple-300 font-medium transition-colors">View All</button>
-            <div className="w-px h-4 bg-gray-700"></div>
-            <button className="p-2 text-gray-400 hover:text-white transition-colors">
-              <Filter className="w-4 h-4" />
-            </button>
-          </div>
-        </div>
-        <div className="space-y-4">
-          {recentContracts.map((contract) => (
-            <ContractCard key={contract.id} contract={contract} onSelect={onContractSelect} />
-          ))}
-        </div>
-      </div>
-    </div>
-
-    <div className="grid grid-cols-1 md:grid-cols-3 gap-6">
-      <div className="bg-gray-900/50 backdrop-blur-sm rounded-xl p-6 border border-gray-800/50 hover:border-gray-700/50 transition-all cursor-pointer hover:scale-105">
-        <div className="flex items-center space-x-3 mb-4">
-          <div className="p-2 bg-blue-500/10 rounded-lg border border-blue-500/20">
-            <Zap className="w-6 h-6 text-blue-400" />
-          </div>
-          <h3 className="text-lg font-semibold text-white">AI Contract Review</h3>
-        </div>
-        <p className="text-gray-400 text-sm mb-4">Automated risk assessment and clause analysis powered by machine learning</p>
-        <button className="text-blue-400 hover:text-blue-300 text-sm font-medium">Start Analysis →</button>
-      </div>
-      <div className="bg-gray-900/50 backdrop-blur-sm rounded-xl p-6 border border-gray-800/50 hover:border-gray-700/50 transition-all cursor-pointer hover:scale-105">
-        <div className="flex items-center space-x-3 mb-4">
-          <div className="p-2 bg-green-500/10 rounded-lg border border-green-500/20">
-            <FileSignature className="w-6 h-6 text-green-400" />
-          </div>
-          <h3 className="text-lg font-semibold text-white">Digital Signatures</h3>
-        </div>
-        <p className="text-gray-400 text-sm mb-4">Secure e-signature workflow with DocuSign and Adobe Sign integration</p>
-        <button className="text-green-400 hover:text-green-300 text-sm font-medium">Send for Signing →</button>
-      </div>
-      <div className="bg-gray-900/50 backdrop-blur-sm rounded-xl p-6 border border-gray-800/50 hover:border-gray-700/50 transition-all cursor-pointer hover:scale-105">
-        <div className="flex items-center space-x-3 mb-4">
-          <div className="p-2 bg-orange-500/10 rounded-lg border border-orange-500/20">
-            <Workflow className="w-6 h-6 text-orange-400" />
-          </div>
-          <h3 className="text-lg font-semibold text-white">Approval Workflows</h3>
-        </div>
-        <p className="text-gray-400 text-sm mb-4">Automated routing and approval processes with customizable rules</p>
-        <button className="text-orange-400 hover:text-orange-300 text-sm font-medium">Configure Workflow →</button>
-      </div>
-    </div>
-  </div>
-);
-
-const ContractsContent = ({ onContractSelect }: { onContractSelect: (c: any) => void }) => (
-  <div className="space-y-6">
-    <div className="flex items-center justify-between">
-      <h2 className="text-xl font-bold text-white">Contract Repository</h2>
-      <div className="flex items-center space-x-3">
-        <button className="inline-flex items-center px-4 py-2 bg-purple-600 hover:bg-purple-700 text-white rounded-lg font-medium transition-colors">
-          <Plus className="w-4 h-4 mr-2" />
-          New Contract
-        </button>
-      </div>
-    </div>
-    <div className="grid grid-cols-1 md:grid-cols-2 xl:grid-cols-3 gap-6">
-      {recentContracts.map((contract, index) => (
-        <ContractCard key={`${contract.id}-${index}`} contract={contract} onSelect={onContractSelect} />
-      ))}
-    </div>
-  </div>
-);
-
-export default function BlackletterApp() {
-  const [activeTab, setActiveTab] = useState('dashboard');
-
-  const handleUpload = (files: File[]) => {
-    console.log('Uploading files:', files);
-    alert(`${files.length} file(s) uploaded to Blackletter Systems!`);
-  };
-
-  const handleContractSelect = (contract: any) => {
-    console.log('Contract selected:', contract);
-    alert(`Opening contract: ${contract.name}`);
-  };
-
-  const renderContent = () => {
-    switch (activeTab) {
-      case 'dashboard':
-        return <DashboardContent onUpload={handleUpload} onContractSelect={handleContractSelect} />;
-      case 'contracts':
-        return <ContractsContent onContractSelect={handleContractSelect} />;
-      case 'gdpr':
-        return <GDPRContent />;
-      case 'uk-legal':
-        return <UKLegalContent />;
-      default:
-        return <DashboardContent onUpload={handleUpload} onContractSelect={handleContractSelect} />;
-    }
-  };
-
-  return (
-    <div className="min-h-screen bg-gradient-to-br from-gray-950 via-gray-900 to-black flex">
-      <Sidebar activeTab={activeTab} setActiveTab={setActiveTab} />
-      <div className="flex-1 flex flex-col">
-        <Header activeTab={activeTab} />
-        <main className="flex-1 p-8 overflow-auto">{renderContent()}</main>
-      </div>
-    </div>
-  );
-}
->>>>>>> adf10913
+  )
+}