from __future__ import annotations
from fastapi import FastAPI
from fastapi.middleware.cors import CORSMiddleware
from fastapi.staticfiles import StaticFiles
from fastapi.responses import FileResponse
import os
from dotenv import load_dotenv

from .routers import contracts, issues, coverage, redlines, gemini
# from .routers import llm_test  # optional

load_dotenv()  # only needed locally

app = FastAPI(title="Blackletter")

app.add_middleware(
    CORSMiddleware,
    allow_origins=["*"],  # tighten to your frontend origin later
    allow_credentials=True,
    allow_methods=["*"],
    allow_headers=["*"],
)

@app.get("/health")
def health():
    return {"service": "blackletter", "status": "ok"}

app.include_router(contracts.router, prefix="/api", tags=["contracts"])
app.include_router(issues.router,    prefix="/api", tags=["issues"])
app.include_router(coverage.router,  prefix="/api", tags=["coverage"])
app.include_router(redlines.router,  prefix="/api", tags=["redlines"])
<<<<<<< HEAD
# app.include_router(llm_test.router,  prefix="/api", tags=["llm"])

FRONTEND_BUILD_DIR = os.path.join(os.path.dirname(__file__), "../frontend/out")

if os.path.exists(FRONTEND_BUILD_DIR):
    app.mount("/", StaticFiles(directory=FRONTEND_BUILD_DIR, html=True), name="frontend")

    @app.get("/{full_path:path}")
    async def serve_frontend(full_path: str):
        index_path = os.path.join(FRONTEND_BUILD_DIR, "index.html")
        return FileResponse(index_path)
=======
# Gemini endpoint for prompt testing
app.include_router(gemini.router,    prefix="/api", tags=["gemini"])
# app.include_router(llm_test.router,  prefix="/api", tags=["llm"])
>>>>>>> 7ba73d9b
<|MERGE_RESOLUTION|>--- conflicted
+++ resolved
@@ -29,7 +29,8 @@
 app.include_router(issues.router,    prefix="/api", tags=["issues"])
 app.include_router(coverage.router,  prefix="/api", tags=["coverage"])
 app.include_router(redlines.router,  prefix="/api", tags=["redlines"])
-<<<<<<< HEAD
+# Gemini endpoint for prompt testing
+app.include_router(gemini.router,    prefix="/api", tags=["gemini"])
 # app.include_router(llm_test.router,  prefix="/api", tags=["llm"])
 
 FRONTEND_BUILD_DIR = os.path.join(os.path.dirname(__file__), "../frontend/out")
@@ -40,9 +41,4 @@
     @app.get("/{full_path:path}")
     async def serve_frontend(full_path: str):
         index_path = os.path.join(FRONTEND_BUILD_DIR, "index.html")
-        return FileResponse(index_path)
-=======
-# Gemini endpoint for prompt testing
-app.include_router(gemini.router,    prefix="/api", tags=["gemini"])
-# app.include_router(llm_test.router,  prefix="/api", tags=["llm"])
->>>>>>> 7ba73d9b
+        return FileResponse(index_path)