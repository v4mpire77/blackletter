from __future__ import annotations
import os
import logging
from typing import List, Optional


# --- Gemini ---
import google.generativeai as genai
<<<<<<< HEAD
=======
# --- Ollama ---
import requests
>>>>>>> 79ab3231

log = logging.getLogger("llm")
logging.basicConfig(level=os.getenv("LOG_LEVEL", "INFO"))

<<<<<<< HEAD
class TransientLLMError(Exception):
    pass
=======
@dataclass
class ModelPrefs:
    gemini: str = os.getenv("GEMINI_MODEL", "gemini-2.0-flash")
    ollama: str = os.getenv("OLLAMA_MODEL", "llama3.1")

def _provider_order() -> List[str]:
    order = os.getenv("PROVIDER_ORDER", "gemini,ollama")
    return [p.strip().lower() for p in order.split(",") if p.strip()]

>>>>>>> 79ab3231
class GeminiClient:
    def __init__(self, model: Optional[str] = None):
        api_key = os.getenv("GEMINI_API_KEY")
        if not api_key:
            raise RuntimeError("GEMINI_API_KEY missing")
        genai.configure(api_key=api_key)
        model_name = model or os.getenv("GEMINI_MODEL", "gemini-1.5-flash")
        self.model = genai.GenerativeModel(model_name)

    def generate(self, prompt: str, system: Optional[str] = None) -> str:
        """Generate text from a prompt with optional system instruction."""
        pre = f"System: {system}\n\n" if system else ""
        resp = self.model.generate_content(pre + prompt)
        return getattr(resp, "text", "").strip()

<<<<<<< HEAD
    def chat(self, messages: List[dict]) -> str:
        """Chat with a list of messages in OpenAI format."""
        # Convert OpenAI-style messages to Gemini format
        prompt_parts = []
        for msg in messages:
            role = msg.get("role", "user")
            content = msg.get("content", "")
            if role == "system":
                prompt_parts.append(f"System: {content}")
            elif role == "user":
                prompt_parts.append(f"User: {content}")
            elif role == "assistant":
                prompt_parts.append(f"Assistant: {content}")
        
        full_prompt = "\n\n".join(prompt_parts)
        resp = self.model.generate_content(full_prompt)
        return getattr(resp, "text", "").strip()
=======
class OllamaClient:
    def __init__(self, model_name: str):
        self.ollama_url = os.getenv("OLLAMA_URL", "http://localhost:11434")
        self.model = model_name

    def generate(self, prompt: str, system: Optional[str] = None, max_tokens: int = 800) -> str:
        # Build prompt with system message if provided
        full_prompt = prompt
        if system:
            full_prompt = f"System: {system}\n\n{prompt}"
        
        try:
            response = requests.post(
                f"{self.ollama_url}/api/generate",
                json={
                    "model": self.model,
                    "prompt": full_prompt,
                    "stream": False
                },
                timeout=30
            )
            response.raise_for_status()
            result = response.json()
            return result.get('response', '').strip()
        except Exception as e:
            raise RuntimeError(f"Ollama error: {str(e)}")

class TransientLLMError(Exception):
    pass

def _client_for(provider: str, models: ModelPrefs):
    if provider == "gemini":
        return GeminiClient(models.gemini)
    if provider == "ollama":
        return OllamaClient(models.ollama)
    raise ValueError(f"Unknown provider: {provider}")
>>>>>>> 79ab3231

# Backward-compatible alias
LLMClient = GeminiClient

# Compatibility function for existing code
def generate_text(prompt: str, *, system: Optional[str] = None, max_tokens: int = 800) -> str:
    """Generate text using Gemini client. Compatibility wrapper for existing code."""
    client = GeminiClient()
    return client.generate(prompt, system=system)<|MERGE_RESOLUTION|>--- conflicted
+++ resolved
@@ -1,111 +1,32 @@
+# Service wrapper around the Gemini-only LLMAdapter
+
 from __future__ import annotations
-import os
-import logging
-from typing import List, Optional
+from typing import Iterable, List, Optional
+
+from app.core.llm_adapter import LLMAdapter
+
+# Singleton-style adapter for simple apps; swap to DI if you prefer.
+_llm: LLMAdapter | None = None
 
 
-# --- Gemini ---
-import google.generativeai as genai
-<<<<<<< HEAD
-=======
-# --- Ollama ---
-import requests
->>>>>>> 79ab3231
+def get_llm() -> LLMAdapter:
+    global _llm
+    if _llm is None:
+        _llm = LLMAdapter()
+    return _llm
 
-log = logging.getLogger("llm")
-logging.basicConfig(level=os.getenv("LOG_LEVEL", "INFO"))
 
-<<<<<<< HEAD
-class TransientLLMError(Exception):
-    pass
-=======
-@dataclass
-class ModelPrefs:
-    gemini: str = os.getenv("GEMINI_MODEL", "gemini-2.0-flash")
-    ollama: str = os.getenv("OLLAMA_MODEL", "llama3.1")
+# --------- Convenience functions used by routes/services ---------
 
-def _provider_order() -> List[str]:
-    order = os.getenv("PROVIDER_ORDER", "gemini,ollama")
-    return [p.strip().lower() for p in order.split(",") if p.strip()]
+def generate_text(prompt: str, system: Optional[str] = None, temperature: float = 0.2, max_tokens: int = 2048) -> str:
+    llm = get_llm()
+    return llm.generate(prompt=prompt, system=system, temperature=temperature, max_output_tokens=max_tokens)
 
->>>>>>> 79ab3231
-class GeminiClient:
-    def __init__(self, model: Optional[str] = None):
-        api_key = os.getenv("GEMINI_API_KEY")
-        if not api_key:
-            raise RuntimeError("GEMINI_API_KEY missing")
-        genai.configure(api_key=api_key)
-        model_name = model or os.getenv("GEMINI_MODEL", "gemini-1.5-flash")
-        self.model = genai.GenerativeModel(model_name)
 
-    def generate(self, prompt: str, system: Optional[str] = None) -> str:
-        """Generate text from a prompt with optional system instruction."""
-        pre = f"System: {system}\n\n" if system else ""
-        resp = self.model.generate_content(pre + prompt)
-        return getattr(resp, "text", "").strip()
+def embed_texts(texts: Iterable[str]) -> List[List[float]]:
+    llm = get_llm()
+    return llm.embed_texts(list(texts))
 
-<<<<<<< HEAD
-    def chat(self, messages: List[dict]) -> str:
-        """Chat with a list of messages in OpenAI format."""
-        # Convert OpenAI-style messages to Gemini format
-        prompt_parts = []
-        for msg in messages:
-            role = msg.get("role", "user")
-            content = msg.get("content", "")
-            if role == "system":
-                prompt_parts.append(f"System: {content}")
-            elif role == "user":
-                prompt_parts.append(f"User: {content}")
-            elif role == "assistant":
-                prompt_parts.append(f"Assistant: {content}")
-        
-        full_prompt = "\n\n".join(prompt_parts)
-        resp = self.model.generate_content(full_prompt)
-        return getattr(resp, "text", "").strip()
-=======
-class OllamaClient:
-    def __init__(self, model_name: str):
-        self.ollama_url = os.getenv("OLLAMA_URL", "http://localhost:11434")
-        self.model = model_name
 
-    def generate(self, prompt: str, system: Optional[str] = None, max_tokens: int = 800) -> str:
-        # Build prompt with system message if provided
-        full_prompt = prompt
-        if system:
-            full_prompt = f"System: {system}\n\n{prompt}"
-        
-        try:
-            response = requests.post(
-                f"{self.ollama_url}/api/generate",
-                json={
-                    "model": self.model,
-                    "prompt": full_prompt,
-                    "stream": False
-                },
-                timeout=30
-            )
-            response.raise_for_status()
-            result = response.json()
-            return result.get('response', '').strip()
-        except Exception as e:
-            raise RuntimeError(f"Ollama error: {str(e)}")
-
-class TransientLLMError(Exception):
-    pass
-
-def _client_for(provider: str, models: ModelPrefs):
-    if provider == "gemini":
-        return GeminiClient(models.gemini)
-    if provider == "ollama":
-        return OllamaClient(models.ollama)
-    raise ValueError(f"Unknown provider: {provider}")
->>>>>>> 79ab3231
-
-# Backward-compatible alias
-LLMClient = GeminiClient
-
-# Compatibility function for existing code
-def generate_text(prompt: str, *, system: Optional[str] = None, max_tokens: int = 800) -> str:
-    """Generate text using Gemini client. Compatibility wrapper for existing code."""
-    client = GeminiClient()
-    return client.generate(prompt, system=system)+def health() -> dict:
+    return get_llm().health()